import pytest
import tequila.quantumchemistry as qc
import numpy
import os, glob

import tequila.simulators.simulator_api
from tequila.objective import ExpectationValue
from tequila.quantumchemistry import QuantumChemistryBase, ParametersQC
from tequila.simulators.simulator_api import simulate

HAS_PYSCF = "pyscf" in qc.INSTALLED_QCHEMISTRY_BACKENDS
HAS_PSI4 = "psi4" in qc.INSTALLED_QCHEMISTRY_BACKENDS

import tequila as tq

# Get QC backends for parametrized testing
import select_backends
backends = select_backends.get()


def teardown_function(function):
    [os.remove(x) for x in glob.glob("data/*.pickle")]
    [os.remove(x) for x in glob.glob("data/*.out")]
    [os.remove(x) for x in glob.glob("data/*.hdf5")]
    [os.remove(x) for x in glob.glob("*.clean")]
    [os.remove(x) for x in glob.glob("data/*.npy")]
    [os.remove(x) for x in glob.glob("*.npy")]
    [os.remove(x) for x in glob.glob("qvm.log")]
    [os.remove(x) for x in glob.glob("*.dat")]


@pytest.mark.parametrize("trafo", ["JW", "BK", "TBK", "BKT", "bravyi_kitaev_fast"])
def test_base(trafo):
    obt = numpy.asarray([[-1.94102524, -0.31651552], [-0.31651552, -0.0887454]])
    tbt = numpy.asarray(
        [[[[1.02689005, 0.31648659], [0.31648659, 0.22767214]], [[0.31648659, 0.22767214], [0.85813498, 0.25556095]]],
         [[[0.31648659, 0.85813498], [0.22767214, 0.25556095]], [[0.22767214, 0.25556095], [0.25556095, 0.76637672]]]])
    np = 0.0
    n = 2
    molecule = tq.chemistry.Molecule(backend="base", geometry="he 0.0 0.0 0.0", basis_set="whatever",
                                     transformation=trafo, one_body_integrals=obt, two_body_integrals=tbt,
                                     nuclear_repulsion=np, n_orbitals=2)
    H = molecule.make_hamiltonian()
    eigvals = numpy.linalg.eigvalsh(H.to_matrix())
    assert numpy.isclose(eigvals[0], -2.87016214e+00)
    if "trafo" in ["JW", "BK", "bravyi_kitaev_fast", "BKT"]:  # others change spectrum outside of the groundstate
        assert numpy.isclose(eigvals[-1], 7.10921141e-01)
        assert len(eigvals) == 16


@pytest.mark.skipif(condition=not HAS_PSI4, reason="you don't have psi4")
@pytest.mark.parametrize("trafo_args", [{"transformation": "jordan_wigner"}, {"transformation": "bravyi_kitaev"},
                                        {"transformation": "bravyi_kitaev_fast"},
                                        {"transformation": "symmetry_conserving_bravyi_kitaev",
                                         "transformation__active_orbitals": 4, "transformation__active_fermions": 2}])
def test_transformations(trafo_args):
    geomstring = "H 0.0 0.0 0.0\nH 0.0 0.0 0.7"
    molecule = tq.chemistry.Molecule(geometry=geomstring, basis_set="sto-3g", **trafo_args)
    gs = numpy.linalg.eigvalsh(molecule.make_hamiltonian().to_matrix())[0]
    assert numpy.isclose(gs, -1.1361894540879054)


@pytest.mark.dependencies
def test_dependencies():
    for key in qc.SUPPORTED_QCHEMISTRY_BACKENDS:
        assert key in qc.INSTALLED_QCHEMISTRY_BACKENDS.keys()


@pytest.mark.skipif(condition=not HAS_PYSCF or not HAS_PSI4, reason="no quantum chemistry backends installed")
def test_interface():
    molecule = tq.chemistry.Molecule(basis_set='sto-3g', geometry="data/h2.xyz", transformation="JW")


@pytest.mark.skipif(condition=not (HAS_PYSCF and HAS_PSI4),
                    reason="you don't have a quantum chemistry backend installed")
@pytest.mark.parametrize("geom", [" H 0.0 0.0 1.0\n H 0.0 0.0 -1.0", " he 0.0 0.0 0.0", " be 0.0 0.0 0.0"])
@pytest.mark.parametrize("basis", ["sto-3g"])
@pytest.mark.parametrize("trafo", ["JW", "BK", "TBK", "BKT", "bravyi_kitaev_fast"])
def test_hamiltonian_consistency(geom: str, basis: str, trafo: str):
    parameters_qc = qc.ParametersQC(geometry=geom, basis_set=basis, outfile="asd")
    hqc1 = qc.QuantumChemistryPsi4(parameters=parameters_qc).make_hamiltonian(transformation=trafo)
    hqc2 = qc.QuantumChemistryPySCF(parameters=parameters_qc).make_hamiltonian(transformation=trafo)
    assert (hqc1.qubit_operator == hqc2.qubit_operator)


@pytest.mark.skipif(condition=not HAS_PSI4, reason="you don't have psi4")
def test_h2_hamiltonian_psi4():
    do_test_h2_hamiltonian(qc_interface=qc.QuantumChemistryPsi4)


@pytest.mark.skipif(condition=not HAS_PYSCF, reason="you don't have pyscf")
def test_h2_hamiltonian_pysf():
    do_test_h2_hamiltonian(qc_interface=qc.QuantumChemistryPySCF)


def do_test_h2_hamiltonian(qc_interface):
    parameters = qc.ParametersQC(geometry="data/h2.xyz", basis_set="sto-3g")
    H = qc_interface(parameters=parameters).make_hamiltonian().to_matrix()
    vals = numpy.linalg.eigvalsh(H)
    assert (numpy.isclose(vals[0], -1.1368354639104123, atol=1.e-4))
    assert (numpy.isclose(vals[1], -0.52718972, atol=1.e-4))
    assert (numpy.isclose(vals[2], -0.52718972, atol=1.e-4))
    assert (numpy.isclose(vals[-1], 0.9871391, atol=1.e-4))


@pytest.mark.skipif(condition=not HAS_PSI4, reason="you don't have psi4")
@pytest.mark.parametrize("trafo", ["JW", "BK", "TBK", "BKT"])  # bravyi_kitaev_fast not yet supported for ucc
@pytest.mark.parametrize("backend", backends)
def test_ucc_psi4(trafo, backend):
    if backend == "symbolic":
        pytest.skip("skipping for symbolic simulator  ... way too slow")
    parameters_qc = qc.ParametersQC(geometry="data/h2.xyz", basis_set="sto-3g")
    do_test_ucc(qc_interface=qc.QuantumChemistryPsi4, parameters=parameters_qc, result=-1.1368354639104123, trafo=trafo,
                backend=backend)


@pytest.mark.skipif(condition=not HAS_PYSCF, reason="you don't have pyscf")
@pytest.mark.parametrize("trafo", ["JW", "BK"])
def test_ucc_pyscf(trafo):
    parameters_qc = qc.ParametersQC(geometry="data/h2.xyz", basis_set="sto-3g")
    do_test_ucc(qc_interface=qc.QuantumChemistryPySCF, parameters=parameters_qc, result=-1.1368354639104123,
                trafo=trafo)


def do_test_ucc(qc_interface, parameters, result, trafo, backend="qulacs"):
    # check examples for comments
    psi4_interface = qc_interface(parameters=parameters, transformation=trafo)

    hqc = psi4_interface.make_hamiltonian()
    amplitudes = psi4_interface.compute_ccsd_amplitudes()
    U = psi4_interface.make_uccsd_ansatz(trotter_steps=1, initial_amplitudes=amplitudes, include_reference_ansatz=True)
    variables = amplitudes.make_parameter_dictionary()
    H = psi4_interface.make_hamiltonian()
    ex = ExpectationValue(U=U, H=H)
    energy = simulate(ex, variables=variables, backend=backend)
    assert (numpy.isclose(energy, result))


@pytest.mark.skipif(condition=not HAS_PSI4, reason="you don't have psi4")
def test_mp2_psi4():
    # the number might be wrong ... its definetely not what psi4 produces
    # however, no reason to expect projected MP2 is the same as UCC with MP2 amplitudes
    parameters_qc = qc.ParametersQC(geometry="data/h2.xyz", basis_set="sto-3g")
    do_test_mp2(qc_interface=qc.QuantumChemistryPsi4, parameters=parameters_qc, result=-1.1344497203826904)


@pytest.mark.skipif(condition=not HAS_PYSCF, reason="you don't have pyscf")
def test_mp2_pyscf():
    # the number might be wrong ... its definetely not what psi4 produces
    # however, no reason to expect projected MP2 is the same as UCC with MP2 amplitudes
    parameters_qc = qc.ParametersQC(geometry="data/h2.xyz", basis_set="sto-3g")
    do_test_mp2(qc_interface=qc.QuantumChemistryPySCF, parameters=parameters_qc, result=-1.1344497203826904)


def do_test_mp2(qc_interface, parameters, result):
    # check examples for comments
    psi4_interface = qc_interface(parameters=parameters)
    hqc = psi4_interface.make_hamiltonian()

    amplitudes = psi4_interface.compute_mp2_amplitudes()
    variables = amplitudes.make_parameter_dictionary()

    U = psi4_interface.make_uccsd_ansatz(trotter_steps=1, initial_amplitudes=amplitudes,
                                         include_reference_ansatz=True)
    H = psi4_interface.make_hamiltonian()
    O = ExpectationValue(U=U, H=H)

    energy = simulate(objective=O, variables=variables)
    assert (numpy.isclose(energy, result))


@pytest.mark.skipif(condition=not HAS_PSI4, reason="you don't have psi4")
@pytest.mark.parametrize("method", ["cc2", "ccsd", "cc3"])
def test_amplitudes_psi4(method):
    results = {"mp2": -1.1279946983462537, "cc2": -1.1344484090805054, "ccsd": None, "cc3": None}
    # the number might be wrong ... its definitely not what psi4 produces
    # however, no reason to expect projected MP2 is the same as UCC with MP2 amplitudes
    parameters_qc = qc.ParametersQC(geometry="data/h2.xyz", basis_set="sto-3g")
    do_test_amplitudes(method=method, qc_interface=qc.QuantumChemistryPsi4, parameters=parameters_qc,
                       result=results[method])


def do_test_amplitudes(method, qc_interface, parameters, result):
    # check examples for comments
    psi4_interface = qc_interface(parameters=parameters)
    hqc = psi4_interface.make_hamiltonian()
    if result is None:
        result = psi4_interface.compute_energy(method=method)
    amplitudes = psi4_interface.compute_amplitudes(method=method)
    variables = amplitudes.make_parameter_dictionary()

    U = psi4_interface.make_uccsd_ansatz(trotter_steps=1, initial_amplitudes=amplitudes,
                                         include_reference_ansatz=True)
    H = psi4_interface.make_hamiltonian()
    O = ExpectationValue(U=U, H=H)

    energy = simulate(objective=O, variables=variables)
    assert (numpy.isclose(energy, result))


@pytest.mark.skipif(condition=not HAS_PSI4, reason="psi4 not found")
@pytest.mark.parametrize("method", ["mp2", "mp3", "mp4", "cc2", "cc3", "ccsd", "ccsd(t)", "cisd", "cisdt"])
def test_energies_psi4(method):
    parameters_qc = qc.ParametersQC(geometry="data/h2.xyz", basis_set="6-31g")
    psi4_interface = qc.QuantumChemistryPsi4(parameters=parameters_qc)
    result = psi4_interface.compute_energy(method=method)
    assert result is not None


@pytest.mark.skipif(condition=not HAS_PSI4, reason="psi4 not found")
def test_restart_psi4():
    h2 = tq.chemistry.Molecule(geometry="data/h2.xyz", basis_set="6-31g")
    wfn = h2.logs['hf'].wfn
    h2x = tq.chemistry.Molecule(geometry="data/h2x.xyz", basis_set="6-31g", guess_wfn=wfn)
    wfnx = h2x.logs['hf'].wfn
    with open(h2x.logs['hf'].filename, "r") as f:
        found = False
        for line in f:
            if "Reading orbitals from file 180" in line:
                found = True
                break
        assert found

    wfnx.to_file("data/test_wfn.npy")
    h2 = tq.chemistry.Molecule(geometry="data/h2.xyz", basis_set="6-31g", name="data/andreasdorn",
                               guess_wfn="data/test_wfn.npy")
    with open(h2.logs['hf'].filename, "r") as f:
        found = False
        for line in f:
            if "Reading orbitals from file 180" in line:
                found = True
                break
        assert found


@pytest.mark.skipif(condition=not HAS_PSI4, reason="psi4 not found")
@pytest.mark.parametrize("active", [{"A1": [2, 3]}, {"B2": [0], "B1": [0]}, {"A1": [0, 1, 2, 3]}, {"B1": [0]}])
def test_active_spaces(active):
    mol = tq.chemistry.Molecule(geometry="data/h2o.xyz", basis_set="sto-3g", active_orbitals=active)
    H = mol.make_hamiltonian()
    Uhf = mol.prepare_reference()
    hf = tequila.simulators.simulator_api.simulate(tq.ExpectationValue(U=Uhf, H=H))
    assert (tq.numpy.isclose(hf, mol.energies["hf"], atol=1.e-4))
    qubits = 2 * sum([len(v) for v in active.values()])
    assert (H.n_qubits == qubits)


@pytest.mark.skipif(condition=not HAS_PSI4 or not HAS_PYSCF, reason="no quantum chemistry backends installed")
@pytest.mark.parametrize("trafo", ["JW", "BK", "BKT", "symmetry_conserving_bravyi_kitaev"])  # BKSF not working currently
def test_rdms(trafo):
    rdm1_ref = numpy.array([[1.99137832, -0.00532359], [-0.00532359, 0.00862168]])
    rdm2_ref = numpy.array([[[[1.99136197e+00, -5.69817110e-03], [-5.69817110e-03, -1.30905760e-01]],
                             [[-5.69817110e-03, 1.63522163e-05], [1.62577807e-05, 3.74579524e-04]]],
                            [[[-5.69817110e-03, 1.62577807e-05], [1.63522163e-05, 3.74579524e-04]],
                             [[-1.30905760e-01, 3.74579524e-04], [3.74579524e-04, 8.60532554e-03]]]])

    def rdm_circuit(angles) -> tq.circuit.QCircuit:
        # Handwritten circuit for Helium-atom in minimal basis
        U = tq.gates.X(target=0)
        U += tq.gates.X(target=1)
        U += tq.gates.Ry(target=3, control=0, angle=-1 / 2 * angles[0])
        U += tq.gates.X(target=0)
        U += tq.gates.X(target=1, control=3)
        U += tq.gates.Ry(target=2, control=1, angle=-1 / 2 * angles[1])
        U += tq.gates.X(target=1)
        U += tq.gates.Ry(target=2, control=1, angle=-1 / 2 * angles[2])
        U += tq.gates.X(target=1)
        U += tq.gates.X(target=2)
        U += tq.gates.X(target=0, control=2)
        U += tq.gates.X(target=2)
        return U

    mol = qc.Molecule(geometry="data/he.xyz", basis_set="6-31g", transformation=trafo)
    # Random angles - check consistency of spin-free, spin-ful matrices
    ang = numpy.random.uniform(low=0, high=1, size=3)
    U_random = rdm_circuit(angles=ang)
    # Spin-free matrices
    mol.compute_rdms(U=U_random, spin_free=True)
    rdm1_sfree, rdm2_sfree = mol.rdm1, mol.rdm2
    # Spin-orbital matrices
    mol.compute_rdms(U=U_random, spin_free=False)
    rdm1_spinsum, rdm2_spinsum = mol.rdm_spinsum(sum_rdm1=True, sum_rdm2=True)
    assert (numpy.allclose(rdm1_sfree, rdm1_spinsum, atol=1e-8))
    assert (numpy.allclose(rdm2_sfree, rdm2_spinsum, atol=1e-8))

    # Fixed angles - check consistency of result
    ang = [-0.26284376686921973, -0.010829810670240182, 6.466541685258823]
    U_fixed = rdm_circuit(angles=ang)
    mol.compute_rdms(U=U_fixed, spin_free=True)
    rdm1_sfree, rdm2_sfree = mol.rdm1, mol.rdm2
    assert (numpy.allclose(rdm1_sfree, rdm1_ref, atol=1e-8))
    assert (numpy.allclose(rdm2_sfree, rdm2_ref, atol=1e-8))


@pytest.mark.skipif(condition=not HAS_PSI4, reason="psi4 not found")
def test_rdms_psi4():
    rdm1_ref = numpy.array([[1.97710662, 0.0], [0.0, 0.02289338]])
    rdm2_ref = numpy.array([[[[1.97710662, 0.0], [0.0, -0.21275021]], [[0.0, 0.0], [0.0, 0.0]]],
                            [[[0.0, 0.0], [0.0, 0.0]], [[-0.21275021, 0.0], [0.0, 0.02289338]]]])
    mol = qc.Molecule(geometry="data/h2.xyz", basis_set="sto-3g", backend="psi4", transformation="jw")
    # Check matrices by psi4
    mol.compute_rdms(U=None, psi4_method="detci", psi4_options={"detci__ex_level": 2,
                                                                "detci__opdm": True, "detci__tpdm": True})
    rdm1, rdm2 = mol.rdm1, mol.rdm2
    assert (numpy.allclose(rdm1, rdm1_ref, atol=1e-8))
    assert (numpy.allclose(rdm2, rdm2_ref, atol=1e-8))


@pytest.mark.skipif(condition=not HAS_PSI4, reason="psi4 not found")
@pytest.mark.parametrize("geometry", ["H 0.0 0.0 0.0\nH 0.0 0.0 0.7"])
@pytest.mark.parametrize("trafo", ["jordan_wigner", "bravyi_kitaev", "symmetry_conserving_bravyi_kitaev"])
def test_upccgsd(geometry, trafo):
    molecule = tq.chemistry.Molecule(geometry=geometry, basis_set="sto-3g", transformation=trafo)
    energy = do_test_upccgsd(molecule)
    fci = molecule.compute_energy("fci")
    assert numpy.isclose(fci, energy, atol=1.e-3)
    energy2 = do_test_upccgsd(molecule, label="asd", order=2)
    assert numpy.isclose(fci, energy2, atol=1.e-3)


def do_test_upccgsd(molecule, *args, **kwargs):
    U = molecule.make_upccgsd_ansatz(*args, **kwargs)
    H = molecule.make_hamiltonian()
    E = tq.ExpectationValue(U=U, H=H)
    result = tq.minimize(objective=E, initial_values=0.0, gradient="2-point", method="bfgs", method_options={"finite_diff_rel_step": 1.e-4, "eps": 1.e-4})
    return result.energy

@pytest.mark.parametrize("backend", tq.simulators.simulator_api.INSTALLED_SIMULATORS.keys())
@pytest.mark.skipif(condition=not HAS_PSI4, reason="psi4 not found")
def test_hamiltonian_reduction(backend):
    mol = tq.chemistry.Molecule(geometry="H 0.0 0.0 0.0\nH 0.0 0.0 0.7", basis_set="6-31G")
    hf = mol.energies["hf"]
    U = mol.prepare_reference()
    H = mol.make_hamiltonian()
    E = tq.simulate(tq.ExpectationValue(H=H,U=U), backend=backend)
    assert numpy.isclose(E, hf, atol=1.e-4)
    for q in range(8):
        U2 = U + tq.gates.X(target=q) + tq.gates.Y(target=q)+ tq.gates.Y(target=q)+ tq.gates.X(target=q)
        E = tq.simulate(tq.ExpectationValue(H=H, U=U2), backend=backend)
        assert numpy.isclose(E, hf, atol=1.e-4)

@pytest.mark.skipif(condition=not HAS_PSI4, reason="psi4 not found")
@pytest.mark.parametrize("assume_real", [True, False])
@pytest.mark.parametrize("trafo", ["jordan_wigner", "bravyi_kitaev", "symmetry_conserving_bravyi_kitaev"])
def test_fermionic_gates(assume_real, trafo):
    mol = tq.chemistry.Molecule(geometry="H 0.0 0.0 0.7\nLi 0.0 0.0 0.0", basis_set="sto-3g")
    U1 = mol.prepare_reference()
    U2 = mol.prepare_reference()
    variable_count = {}
    for i in [0,1,0]:
        for a in numpy.random.randint(2, 5, 3):
            idx = [(2 * i, 2 * a), (2 * i + 1, 2 * a + 1)]
<<<<<<< HEAD
            U1 += mol.make_excitation_gate(indices=idx, angle=(i, a), complex_wfn=exact)
=======
            U1 += mol.make_excitation_gate(indices=idx, angle=(i, a), assume_real=assume_real)
>>>>>>> 8663d10b
            g = mol.make_excitation_generator(indices=idx)
            U2    += tq.gates.Trotterized(generators=[g], angles=[(i, a)], steps=1)
            if (i,a) in variable_count:
                variable_count[(i,a)] += 1
            else:
                variable_count[(i,a)] = 1

    a = numpy.random.choice(U1.extract_variables(), 1)[0]

    H = mol.make_hamiltonian()
    E = tq.ExpectationValue(H=H, U=U1)
    dE = tq.grad(E, a)
    if not assume_real:
        assert dE.count_expectationvalues() == 4*variable_count[a.name]
    else:
        assert dE.count_expectationvalues() == 2*variable_count[a.name]

    E2 = tq.ExpectationValue(H=H, U=U2)
    dE2 = tq.grad(E2, a)

    variables = {k:numpy.random.uniform(0.0, 2.0*numpy.pi, 1)[0] for k in E.extract_variables()}
    test1=tq.simulate(E, variables=variables)
    test1x=tq.simulate(E2, variables=variables)
    test2=tq.simulate(dE, variables=variables)
    test2x=tq.simulate(dE2, variables=variables)

    assert numpy.isclose(test1, test1x, atol=1.e-6)
    assert numpy.isclose(test2, test2x, atol=1.e-6)
<|MERGE_RESOLUTION|>--- conflicted
+++ resolved
@@ -350,11 +350,7 @@
     for i in [0,1,0]:
         for a in numpy.random.randint(2, 5, 3):
             idx = [(2 * i, 2 * a), (2 * i + 1, 2 * a + 1)]
-<<<<<<< HEAD
-            U1 += mol.make_excitation_gate(indices=idx, angle=(i, a), complex_wfn=exact)
-=======
             U1 += mol.make_excitation_gate(indices=idx, angle=(i, a), assume_real=assume_real)
->>>>>>> 8663d10b
             g = mol.make_excitation_generator(indices=idx)
             U2    += tq.gates.Trotterized(generators=[g], angles=[(i, a)], steps=1)
             if (i,a) in variable_count:
