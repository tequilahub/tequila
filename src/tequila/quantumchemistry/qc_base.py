--- conflicted
+++ resolved
@@ -31,61 +31,6 @@
     def __init__(self, *args, **kwargs):
         super().__init__(*args, **kwargs)
         self._name = "FermionicExcitation"
-
-<<<<<<< HEAD
-    @staticmethod
-    def extract_targets(generator):
-        targets = []
-        for ps in generator.paulistrings:
-            targets += [k for k in ps.keys()]
-        return tuple(set(targets))
-
-    @property
-    def steps(self):
-        return 1
-
-    def __init__(self, angle, generator, p0, assume_real=True, control=None):
-        angle = assign_variable(angle)
-        super().__init__(name="FermionicEx", parameter=angle, target=self.extract_targets(generator), control=control,
-                         eigenvalues_magnitude=0.25)
-        self.generator = generator
-        self.p0 = p0
-        self.assume_real = assume_real
-
-    def map_qubits(self, qubit_map: dict):
-        mapped_generator = self.generator.map_qubits(qubit_map=qubit_map)
-        mapped_p0 = self.p0.map_qubits(qubit_map=qubit_map)
-        mapped_control = self.control
-        if mapped_control is not None:
-            mapped_control = tuple([qubit_map[i] for i in self.control])
-        return FermionicGateImpl(angle=self.parameter, generator=mapped_generator, p0=mapped_p0,
-                                 assume_real=self.assume_real, control=mapped_control)
-
-    def compile(self):
-        return gates.Trotterized(angles=[self.parameter], generators=[self.generator], steps=1)
-
-    def shifted_gates(self):
-        s = 0.5 * numpy.pi
-        Up1 = gates.QCircuit.wrap_gate(
-            FermionicGateImpl(angle=self._parameter + s, generator=self.generator, p0=self.p0, control=self.control))
-        Up2 = gates.GeneralizedRotation(angle=s, generator=self.p0, eigenvalues_magnitude=self.eigenvalues_magnitude,
-                                        steps=1, control=self.control)
-        Um1 = gates.QCircuit.wrap_gate(
-            FermionicGateImpl(angle=self._parameter - s, generator=self.generator, p0=self.p0, control=self.control))
-        Um2 = gates.GeneralizedRotation(angle=-s, generator=self.p0, eigenvalues_magnitude=self.eigenvalues_magnitude,
-                                        steps=1, control=self.control)
-        if not self.assume_real:
-            return [(self.eigenvalues_magnitude, Up1 + Up2), (-self.eigenvalues_magnitude, Um1 + Um2),
-                    (self.eigenvalues_magnitude, Up1 + Um2),
-                    (-self.eigenvalues_magnitude, Um1 + Up2)]
-        else:
-            return [(2.0 * self.eigenvalues_magnitude, Up1 + Up2), (-2.0 * self.eigenvalues_magnitude, Um1 + Um2)]
-
-    def dagger(self):
-        return FermionicGateImpl(angle=-self._parameter, generator=self.generator, p0=self.p0, control=self.control)
-=======
->>>>>>> fa42275f
-
 
 def prepare_product_state(state: BitString) -> QCircuit:
     """Small convenience function
@@ -1213,12 +1158,9 @@
                             label: str = None,
                             order: int = 1,
                             assume_real: bool = True,
-<<<<<<< HEAD
                             do_not_optimize: bool = False,
                             spin_adapt_singles: bool = True,
-=======
                             angle_transform: typing.Callable = None,
->>>>>>> fa42275f
                             *args, **kwargs):
         """
         UpGCCSD Ansatz similar as described by Lee et. al.
@@ -1299,23 +1241,21 @@
                                            assume_real=assume_real)
         if include_singles:
             for idx in indices:
-<<<<<<< HEAD
                 angle = (idx, "S", label)
+                if angle_transform is not None:
+                    angle = angle_transform(angle)
+
                 U += self.make_excitation_gate(angle=angle, indices=[(2 * idx[0], 2 * idx[1])], assume_real=assume_real)
                 if spin_adapt_singles:
                     U += self.make_excitation_gate(angle=angle, indices=[(2 * idx[0] + 1, 2 * idx[1] + 1)],
                                                    assume_real=assume_real)
                 else:
                     angle = (idx, "SX", label)
+                    if angle_transform is not None:
+                        angle = angle_transform(angle)
                     U += self.make_excitation_gate(angle=angle, indices=[(2 * idx[0] + 1, 2 * idx[1] + 1)],
                                                    assume_real=assume_real)
 
-=======
-                angle = Variable(name=(k, idx, label))
-                if angle_transform is not None:
-                    angle = angle_transform(angle)
-                U += self.make_excitation_gate(angle=angle, indices=idx, assume_real=assume_real)
->>>>>>> fa42275f
         return U
 
 
