--- conflicted
+++ resolved
@@ -31,7 +31,6 @@
 
     Parameters
     ----------
-<<<<<<< HEAD
     objective :
         tequila objective or circuit
     variables :
@@ -45,18 +44,6 @@
     *args :
         
     **kwargs :
-=======
-    objective : Objective:
-        tequila objective or circuit
-    variables : Dict[Union[Variable :Hashable]:RealNumber]:
-        The variables of the objective given as dictionary
-        with keys as tequila Variables and values the corresponding real numbers
-    samples : str : (Default value = None) :
-        if None a full wavefunction simulation is performed, otherwise a fixed number of samples is simulated
-    backend : str : (Default value = None) :
-        specify the backend or give None for automatic assignment
-
->>>>>>> 21418147
         
 
     Returns
@@ -88,16 +75,12 @@
 
 def draw(objective, variables=None, backend:str=None):
     """
-<<<<<<< HEAD
+
     Pretty output (depends on installed backends)
-=======
-    Pretty printout (depends on backend)
->>>>>>> 21418147
 
     Parameters
     ----------
     objective :
-<<<<<<< HEAD
         the tequila objective to print out
     variables :
          (Default value = None)
@@ -105,21 +88,6 @@
     backend:str :
          (Default value = None)
          chose backend (of None it will be automatically picked)
-=======
-        
-    variables :
-         (Default value = None)
-    backend:str :
-         (Default value = None)
->>>>>>> 21418147
-
-    Returns
-    -------
-    None
-<<<<<<< HEAD
-
-=======
->>>>>>> 21418147
     """
     if backend is None:
         if "cirq" in simulators.INSTALLED_SIMULATORS:
