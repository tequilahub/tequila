from collections import namedtuple
import typing, warnings, numpy
from numbers import Real as RealNumber
from typing import Dict, Union, Hashable
import pkg_resources
from pkg_resources import DistributionNotFound
from tequila.objective import Objective, Variable, assign_variable, format_variable_dictionary, QTensor
from tequila.utils.exceptions import TequilaException, TequilaWarning
from tequila.simulators.simulator_base import BackendCircuit, BackendExpectationValue
from tequila.circuit.noise import NoiseModel
from tequila.wavefunction.qubit_wavefunction import QubitWaveFunction

<<<<<<< HEAD
SUPPORTED_BACKENDS = ["qulacs", "qulacs_gpu", "qibo", "qiskit", "qiskit_gpu", "cirq", "pyquil", "symbolic", "qlm", "spex", "aqt", "mqp", "ddsim", "cudaq"]
=======
SUPPORTED_BACKENDS = [
    "qulacs",
    "qulacs_gpu",
    "qibo",
    "qiskit",
    "qiskit_gpu",
    "cirq",
    "pyquil",
    "symbolic",
    "qlm",
    "spex",
    "aqt",
    "mqp",
    "ddsim",
]
>>>>>>> a1baab2b

# TODO: Reenable noise for Qiskit
SUPPORTED_NOISE_BACKENDS = ["cirq", "pyquil"]  # qulacs removed in v.1.9

BackendTypes = namedtuple("BackendTypes", "CircType ExpValueType")
INSTALLED_SIMULATORS = {}
INSTALLED_SAMPLERS = {}



HAS_QULACS = True
INSTALLED_NOISE_SAMPLERS = {}
if typing.TYPE_CHECKING:
    from tequila.objective import Objective, Variable
    from tequila.circuit.gates import QCircuit
    import numbers.Real as RealNumber

"""
Check which simulators are installed
We are distinguishing two classes of simulators: Samplers and full wavefunction simulators
"""

# a check block for cudaq
HAS_CUDAQ = True
try: 
    from tequila.simulators.simulator_cudaq import BackendCircuitCudaq, BackendExpectationValueCudaq
    INSTALLED_SIMULATORS["cudaq"] = BackendTypes(BackendCircuitCudaq, BackendExpectationValueCudaq)
except ImportError:
    HAS_CUDAQ = False


HAS_SPEX = True
try:
    from tequila.simulators.simulator_spex import BackendCircuitSpex, BackendExpectationValueSpex

    INSTALLED_SIMULATORS["spex"] = BackendTypes(BackendCircuitSpex, BackendExpectationValueSpex)
except ImportError:
    HAS_SPEX = False

# mqp and aqt are samplers, not simulators
HAS_AQT = True
try:
    from tequila.simulators.simulator_aqt import BackendCircuitAQT, BackendExpectationValueAQT

    INSTALLED_SAMPLERS["aqt"] = BackendTypes(BackendCircuitAQT, BackendExpectationValueAQT)
except ImportError:
    HAS_AQT = False

HAS_MQP = True
try:
    from tequila.simulators.simulator_mqp import BackendCircuitMQP, BackendExpectationValueMQP

    INSTALLED_SAMPLERS["mqp"] = BackendTypes(BackendCircuitMQP, BackendExpectationValueMQP)
except ImportError:
    HAS_MQP = False


HAS_QISKIT = True
try:
    from tequila.simulators.simulator_qiskit import BackendCircuitQiskit, BackendExpectationValueQiskit

    HAS_QISKIT = True
    INSTALLED_SIMULATORS["qiskit"] = BackendTypes(BackendCircuitQiskit, BackendExpectationValueQiskit)
    INSTALLED_SAMPLERS["qiskit"] = BackendTypes(BackendCircuitQiskit, BackendExpectationValueQiskit)
    from tequila.simulators.simulator_qiskit import HAS_NOISE as HAS_QISKIT_NOISE

    if HAS_QISKIT_NOISE:
        INSTALLED_NOISE_SAMPLERS["qiskit"] = BackendTypes(BackendCircuitQiskit, BackendExpectationValueQiskit)
except ImportError:
    HAS_QISKIT = False
    HAS_QISKIT_NOISE = False

try:
    pkg_resources.require("qiskit-aer-gpu")
    from tequila.simulators.simulator_qiskit_gpu import BackendCircuitQiskitGpu, BackendExpectationValueQiskitGpu

    HAS_QISKIT_GPU = True
    INSTALLED_SIMULATORS["qiskit_gpu"] = BackendTypes(BackendCircuitQiskitGpu, BackendExpectationValueQiskitGpu)
    INSTALLED_SAMPLERS["qiskit_gpu"] = BackendTypes(BackendCircuitQiskitGpu, BackendExpectationValueQiskitGpu)
    from tequila.simulators.simulator_qiskit import HAS_NOISE as HAS_QISKIT_GPU_NOISE

    if HAS_QISKIT_GPU_NOISE:
        INSTALLED_NOISE_SAMPLERS["qiskit_gpu"] = BackendTypes(BackendCircuitQiskitGpu, BackendExpectationValueQiskitGpu)
except (ImportError, DistributionNotFound):
    HAS_QISKIT_GPU = False
    HAS_QISKIT_GPU_NOISE = False

HAS_QIBO = True
try:
    from tequila.simulators.simulator_qibo import BackendCircuitQibo, BackendExpectationValueQibo

    HAS_QIBO = True
    INSTALLED_SIMULATORS["qibo"] = BackendTypes(BackendCircuitQibo, BackendExpectationValueQibo)
    INSTALLED_SAMPLERS["qibo"] = BackendTypes(BackendCircuitQibo, BackendExpectationValueQibo)
    INSTALLED_NOISE_SAMPLERS["qibo"] = BackendTypes(BackendCircuitQibo, BackendExpectationValueQibo)
except ImportError:
    HAS_QIBO = False

HAS_CIRQ = True
try:
    from tequila.simulators.simulator_cirq import BackendCircuitCirq, BackendExpectationValueCirq

    HAS_CIRQ = True
    INSTALLED_SIMULATORS["cirq"] = BackendTypes(CircType=BackendCircuitCirq, ExpValueType=BackendExpectationValueCirq)
    INSTALLED_SAMPLERS["cirq"] = BackendTypes(CircType=BackendCircuitCirq, ExpValueType=BackendExpectationValueCirq)
    INSTALLED_NOISE_SAMPLERS["cirq"] = BackendTypes(
        CircType=BackendCircuitCirq, ExpValueType=BackendExpectationValueCirq
    )

except ImportError:
    HAS_CIRQ = False

try:
    pkg_resources.require("qulacs")
    import qulacs
    from tequila.simulators.simulator_qulacs import BackendCircuitQulacs, BackendExpectationValueQulacs

    HAS_QULACS = True
    INSTALLED_SIMULATORS["qulacs"] = BackendTypes(
        CircType=BackendCircuitQulacs, ExpValueType=BackendExpectationValueQulacs
    )
    INSTALLED_SAMPLERS["qulacs"] = BackendTypes(
        CircType=BackendCircuitQulacs, ExpValueType=BackendExpectationValueQulacs
    )
    INSTALLED_NOISE_SAMPLERS["qulacs"] = BackendTypes(
        CircType=BackendCircuitQulacs, ExpValueType=BackendExpectationValueQulacs
    )
except (ImportError, DistributionNotFound):
    HAS_QULACS = False

try:
    # pkg_resources.require("qulacs-gpu")
    from qulacs import QuantumStateGpu
    from tequila.simulators.simulator_qulacs_gpu import BackendCircuitQulacsGpu, BackendExpectationValueQulacsGpu

    HAS_QULACS_GPU = True
    INSTALLED_SIMULATORS["qulacs_gpu"] = BackendTypes(
        CircType=BackendCircuitQulacsGpu, ExpValueType=BackendExpectationValueQulacsGpu
    )
    INSTALLED_SAMPLERS["qulacs_gpu"] = BackendTypes(
        CircType=BackendCircuitQulacsGpu, ExpValueType=BackendExpectationValueQulacsGpu
    )
    INSTALLED_NOISE_SAMPLERS["qulacs_gpu"] = BackendTypes(
        CircType=BackendCircuitQulacsGpu, ExpValueType=BackendExpectationValueQulacsGpu
    )
except (ImportError, DistributionNotFound):
    HAS_QULACS_GPU = False


HAS_PYQUIL = True

try:
    from tequila.simulators.simulator_pyquil import BackendCircuitPyquil, BackendExpectationValuePyquil

    HAS_PYQUIL = True
    INSTALLED_SIMULATORS["pyquil"] = BackendTypes(BackendCircuitPyquil, BackendExpectationValuePyquil)
    INSTALLED_SAMPLERS["pyquil"] = BackendTypes(BackendCircuitPyquil, BackendExpectationValuePyquil)
    INSTALLED_NOISE_SAMPLERS["pyquil"] = BackendTypes(BackendCircuitPyquil, BackendExpectationValuePyquil)
except ImportError:
    HAS_PYQUIL = False


HAS_QLM = True
try:
    from tequila.simulators.simulator_qlm import BackendCircuitQLM, BackendExpectationValueQLM

    INSTALLED_SIMULATORS["qlm"] = BackendTypes(BackendCircuitQLM, BackendExpectationValueQLM)
    INSTALLED_SAMPLERS["qlm"] = BackendTypes(BackendCircuitQLM, BackendExpectationValueQLM)
except ImportError:
    HAS_QLM = False

from tequila.simulators.simulator_symbolic import BackendCircuitSymbolic, BackendExpectationValueSymbolic

INSTALLED_SIMULATORS["symbolic"] = BackendTypes(
    CircType=BackendCircuitSymbolic, ExpValueType=BackendExpectationValueSymbolic
)
HAS_SYMBOLIC = True

HAS_DDSIM = True
try:
    from tequila.simulators.simulator_ddsim import BackendCircuitDDSim, BackendExpectationValueDDSim

    INSTALLED_SIMULATORS["ddsim"] = BackendTypes(BackendCircuitDDSim, BackendExpectationValueDDSim)
    INSTALLED_SAMPLERS["ddsim"] = BackendTypes(BackendCircuitDDSim, BackendExpectationValueDDSim)
except ImportError:
    HAS_DDSIM = False


def show_available_simulators():
    """ """
    print("{:15} | {:10} | {:10} | {:10} | {:10}".format("backend", "wfn", "sampling", "noise", "installed"))
    print("--------------------------------------------------------------------")
    for k in SUPPORTED_BACKENDS:
        print(
            "{:15} | {:10} | {:10} | {:10} | {:10}".format(
                k,
                str(k in INSTALLED_SIMULATORS),
                str(k in INSTALLED_SAMPLERS),
                str(k in INSTALLED_NOISE_SAMPLERS),
                str(k in INSTALLED_BACKENDS),
            )
        )
    if HAS_QISKIT and not HAS_QISKIT_NOISE:
        print("missing qiskit_aer: no noisy simulation")


def pick_backend(
    backend: str = None, samples: int = None, noise: NoiseModel = None, device=None, exclude_symbolic: bool = True
) -> str:
    """
    choose, or verify, a backend for the user.
    Parameters
    ----------
    backend: str, optional:
        what backend to choose or verify. if None: choose for the user.
    samples: int, optional:
        if int and not None, choose (verify) a simulator which supports sampling.
    noise: str or NoiseModel, optional:
        if not None, choose (verify) a simulator supports the specified noise.
    device: optional:
        verify that a given backend supports the specified device. MUST specify backend, if not None.
        if None: do not emulate or use real device.
    exclude_symbolic: bool, optional:
        whether or not to exclude the tequila debugging simulator from the available simulators, when choosing.

    Returns
    -------
    str:
        the name of the chosen (or verified) backend.
    """

    if len(INSTALLED_SIMULATORS) == 0 and len(INSTALLED_SAMPLERS) == 0:
        raise TequilaException("No simulators installed on your system")

    if backend is None and device is not None:
        raise TequilaException("device use requires backend specification!")

    if backend is None:
        if noise is None:
            if samples is None:
                for f in SUPPORTED_BACKENDS:
                    if f in INSTALLED_SIMULATORS:
                        return f
            else:
                for f in INSTALLED_SAMPLERS.keys():
                    return f
        else:
            if samples is None:
                raise TequilaException("Noise requires sampling; please provide a positive, integer value for samples")
            for f in SUPPORTED_NOISE_BACKENDS:
                return f
            raise TequilaException("Could not find any installed sampler!")

    if hasattr(backend, "lower"):
        backend = backend.lower()

    if backend == "random":
        if device is not None:
            raise TequilaException("cannot ask for a random backend and a specific device!")
        from numpy import random as random
        import time

        state = random.RandomState(int(str(time.process_time()).split(".")[-1]) % 2**32)
        if samples is None:
            backend = state.choice(list(INSTALLED_SIMULATORS.keys()), 1)[0]
        else:
            backend = state.choice(list(INSTALLED_SAMPLERS.keys()), 1)[0]

        if exclude_symbolic:
            while backend == "symbolic":
                backend = state.choice(list(INSTALLED_SIMULATORS.keys()), 1)[0]
        return backend

    if backend not in SUPPORTED_BACKENDS:
        raise TequilaException("Backend {backend} not supported ".format(backend=backend))

    elif noise is None and samples is None and backend not in INSTALLED_SIMULATORS.keys():
        raise TequilaException("Backend {backend} not installed ".format(backend=backend))
    elif noise is None and samples is not None and backend not in INSTALLED_SAMPLERS.keys():
        raise TequilaException("Backend {backend} not installed or sampling not supported".format(backend=backend))
    elif noise is not None and samples is not None and backend not in INSTALLED_NOISE_SAMPLERS.keys():
        raise TequilaException(
            "Backend {backend} not installed or else Noise has not been implemented".format(backend=backend)
        )

    return backend


def compile_objective(
    objective: typing.Union["Objective"],
    variables: typing.Dict["Variable", "RealNumber"] = None,
    backend: str = None,
    samples: int = None,
    device: str = None,
    noise: NoiseModel = None,
    *args,
    **kwargs,
) -> Objective:
    """
    compile an objective to render it callable and return it.
    Parameters
    ----------
    objective: Objective:
        the objective to compile
    variables: dict, optional:
        the variables to compile the objective with. Will autogenerate zeros for all variables if not supplied.
    backend: str, optional:
        the backend to compile the objective to.
    samples: int, optional:
        only matters if not None; compile the objective for sampling/verify backend can do so
    device: optional:
        the device on which the objective should (perhaps emulatedly) sample.
    noise: str or NoiseModel, optional:
        the noise to apply to all circuits in the objective.
    args
    kwargs

    Returns
    -------
    Objective:
        the compiled objective.
    """

    backend = pick_backend(backend=backend, samples=samples, noise=noise, device=device)

    # dummy variables
    if variables is None:
        variables = {k: 0.0 for k in objective.extract_variables()}

    if samples is None:
        ExpValueType = INSTALLED_SIMULATORS[pick_backend(backend=backend)].ExpValueType
    else:
        ExpValueType = INSTALLED_SAMPLERS[pick_backend(backend=backend, samples=samples)].ExpValueType
    all_compiled = True
    # check if compiling is necessary
    for arg in objective.args:
        if hasattr(arg, "U") and isinstance(arg, BackendExpectationValue):
            if not isinstance(arg, ExpValueType):
                warnings.warn(
                    "Looks like part the objective was already compiled for another backend.\nFound ExpectationValue of type {} and {}\n... proceeding with hybrid\n".format(
                        type(arg), ExpValueType
                    ),
                    TequilaWarning,
                )
        elif hasattr(arg, "U") and not isinstance(arg, BackendExpectationValue):
            all_compiled = False

    if all_compiled:
        return objective

    argsets = objective.argsets
    compiled_sets = []
    for argset in argsets:
        compiled_args = []
        # avoid double compilations
        expectationvalues = {}
        for arg in argset:
            if hasattr(arg, "H") and hasattr(arg, "U") and not isinstance(arg, BackendExpectationValue):
                if arg not in expectationvalues:
                    compiled_expval = ExpValueType(
                        arg, variables=variables, noise=noise, device=device, *args, **kwargs
                    )
                    expectationvalues[arg] = compiled_expval
                else:
                    compiled_expval = expectationvalues[arg]
                compiled_args.append(compiled_expval)
            else:
                compiled_args.append(arg)
        compiled_sets.append(compiled_args)
    if isinstance(objective, Objective):
        return type(objective)(args=compiled_sets[0], transformation=objective.transformation)


def compile_circuit(
    abstract_circuit: "QCircuit",
    variables: typing.Dict["Variable", "RealNumber"] = None,
    backend: str = None,
    samples: int = None,
    noise: NoiseModel = None,
    device: str = None,
    *args,
    **kwargs,
) -> BackendCircuit:
    """
    compile a circuit to render it callable and return it.
    Parameters
    ----------
    abstract_circuit: QCircuit:
        the circuit to compile
    variables: dict, optional:
        the variables to compile the circuit with.
    backend: str, optional:
        the backend to compile the circuit to.
    samples: int, optional:
        only matters if not None; compile the circuit for sampling/verify backend can do so
    device: optional:
        the device on which the circuit should (perhaps emulatedly) sample.
    noise: str or NoiseModel, optional:
        the noise to apply to the circuit
    args
    kwargs

    Returns
    -------
    BackendCircuit:
        the compiled circuit.
    """

    if samples is None:
        CircType = INSTALLED_SIMULATORS[
            pick_backend(backend=backend, samples=samples, noise=noise, device=device)
        ].CircType
    else:
        CircType = INSTALLED_SAMPLERS[
            pick_backend(backend=backend, samples=samples, noise=noise, device=device)
        ].CircType

    # dummy variables
    if variables is None:
        variables = {k: 0.0 for k in abstract_circuit.extract_variables()}

    if hasattr(abstract_circuit, "simulate"):
        if not isinstance(abstract_circuit, CircType):
            abstract_circuit = abstract_circuit.abstract_circuit
            warnings.warn(
                "Looks like the circuit was already compiled for another backend.\nChanging from {} to {}\n".format(
                    type(abstract_circuit), CircType
                ),
                TequilaWarning,
            )
        else:
            return abstract_circuit

    return CircType(abstract_circuit=abstract_circuit, variables=variables, noise=noise, device=device, *args, **kwargs)


def simulate(
    objective: typing.Union["Objective", "QCircuit", "QTensor"],
    variables: Dict[Union[Variable, Hashable], RealNumber] = None,
    samples: int = None,
    backend: str = None,
    noise: NoiseModel = None,
    device: str = None,
    initial_state: Union[int, QubitWaveFunction] = 0,
    *args,
    **kwargs,
) -> Union[RealNumber, QubitWaveFunction]:
    """Simulate a tequila objective or circuit

    Parameters
    ----------
    objective: Objective:
        tequila objective or circuit
    variables: Dict:
        The variables of the objective given as dictionary
        with keys as tequila Variables/hashable types and values the corresponding real numbers
    samples : int, optional:
        if None a full wavefunction simulation is performed, otherwise a fixed number of samples is simulated
    backend : str, optional:
        specify the backend or give None for automatic assignment
    noise: NoiseModel, optional:
        specify a noise model to apply to simulation/sampling
    device:
        a device upon which (or in emulation of which) to sample
    initial_state: int or QubitWaveFunction:
        the initial state of the circuit
    *args :

    **kwargs :
        read_out_qubits = list[int] (define the qubits which shall be measured, has only effect on pure QCircuit simulation with samples)

    Returns
    -------
    float or QubitWaveFunction
        the result of simulation.
    """

    variables = format_variable_dictionary(variables)

    if variables is None and not (len(objective.extract_variables()) == 0):
        raise TequilaException(
            "You called simulate for a parametrized type but forgot to pass down the variables: {}".format(
                objective.extract_variables()
            )
        )

    compiled_objective = compile(
        objective=objective,
        samples=samples,
        variables=variables,
        backend=backend,
        noise=noise,
        device=device,
        *args,
        **kwargs,
    )

    return compiled_objective(variables=variables, samples=samples, initial_state=initial_state, *args, **kwargs)


def draw(objective, variables=None, backend: str = None, name=None, *args, **kwargs):
    """
    Pretty output (depends on installed backends) for jupyter notebooks
    or similar HTML environments

    Parameters
    ----------
    objective :
        the tequila objective to print out
    variables : optional:
         Give variables if the objective is parametrized (not necesarry for displaying)
    name: optional:
         Name the objective (changes circuit filenames for qpic backend)
    backend: str, optional:
         chose preferred backend (of None or not found it will be automatically picked)
    """
    if backend not in INSTALLED_SIMULATORS:
        backend = None
    if name is None:
        name = abs(hash("tmp"))

    if backend is None:
        from tequila.circuit.qpic import system_has_qpic

        if system_has_qpic:
            backend = "qpic"
        elif "cirq" in INSTALLED_SIMULATORS:
            backend = "cirq"
        elif "qiskit" in INSTALLED_SIMULATORS:
            backend = "qiskit"

    if isinstance(objective, QTensor):
        print("won't draw out all objectives in a tensor")
        print(objective)

    if isinstance(objective, Objective):
        print(objective)
        drawn = {}
        for i, E in enumerate(objective.get_expectationvalues()):
            if E in drawn:
                print("\nExpectation Value {} is the same as {}".format(i, drawn[E]))
            else:
                print("\nExpectation Value {}:".format(i))
                measurements = E.count_measurements()
                print("total measurements = {}".format(measurements))
                variables = E.U.extract_variables()
                print("variables          = {}".format(len(variables)))
                filename = "{}_{}.png".format(name, i)
                print("circuit            = {}".format(filename))
                draw(E.U, backend=backend, filename=filename)
            drawn[E] = i
    else:
        if backend is None:
            print(objective)
        elif backend.lower() in ["qpic", "html"]:
            try:
                import IPython
                import qpic
                from tequila.circuit.qpic import export_to

                if "filename" not in kwargs:
                    kwargs["filename"] = "tmp_{}.png".format(hash(backend))

                circuit = objective
                if hasattr(circuit, "U"):
                    circuit = circuit.U
                if hasattr(circuit, "abstract_circuit"):
                    circuit = objective.abstract_circuit

                export_to(circuit=circuit, *args, **kwargs)
                width = None  # full size
                height = 200
                if "width" in kwargs:
                    width = kwargs["width"]
                if "height" in kwargs:
                    height = kwargs["height"]  # this is buggy in jupyter and will be ignored
                image = IPython.display.Image(filename=kwargs["filename"], height=height, width=width)
                IPython.display.display(image)

            except ImportError as E:
                raise Exception(
                    "Original Error Message:{}\nYou are missing dependencies for drawing: You need IPython, qpic and pdfatex.\n".format(
                        E
                    )
                )
        else:
            compiled = compile_circuit(abstract_circuit=objective, backend=backend)
            if backend == "qiskit":
                return compiled.circuit.draw(*args, **kwargs)
            else:
                print(compiled.circuit)
                return ""


def compile(
    objective: typing.Union["Objective", "QCircuit", "QTensor"],
    variables: Dict[Union["Variable", Hashable], RealNumber] = None,
    samples: int = None,
    backend: str = None,
    noise: NoiseModel = None,
    device: str = None,
    *args,
    **kwargs,
) -> typing.Union["BackendCircuit", "Objective"]:
    """Compile a tequila objective or circuit to a backend

    Parameters
    ----------
    objective: Objective:
        tequila objective or circuit
    variables: dict, optional:
        The variables of the objective given as dictionary
        with keys as tequila Variables and values the corresponding real numbers
    samples: int, optional:
        if None a full wavefunction simulation is performed, otherwise a fixed number of samples is simulated
    backend : str, optional:
        specify the backend or give None for automatic assignment
    noise: NoiseModel, optional:
        the noise model to apply to the objective or QCircuit.
    device: optional:
        a device on which (or in emulation of which) to sample the circuit.
    Returns
    -------
    simulators.BackendCircuit or Objective
        the compiled object.

    """

    backend = pick_backend(backend=backend, noise=noise, samples=samples, device=device)

    if variables is not None:
        # allow hashable types as keys without casting it to variables
        variables = {assign_variable(k): v for k, v in variables.items()}

    if isinstance(objective, QTensor):
        ff = numpy.vectorize(compile_objective)
        return ff(
            objective=objective,
            samples=samples,
            variables=variables,
            backend=backend,
            noise=noise,
            device=device,
            *args,
            **kwargs,
        )

    if isinstance(objective, Objective) or hasattr(objective, "args"):
        return compile_objective(
            objective=objective,
            samples=samples,
            variables=variables,
            backend=backend,
            noise=noise,
            device=device,
            *args,
            **kwargs,
        )
    elif hasattr(objective, "gates") or hasattr(objective, "abstract_circuit"):
        return compile_circuit(
            abstract_circuit=objective,
            variables=variables,
            backend=backend,
            samples=samples,
            noise=noise,
            device=device,
            *args,
            **kwargs,
        )
    else:
        raise TequilaException(
            "Don't know how to compile object of type: {type}, \n{object}".format(
                type=type(objective), object=objective
            )
        )


def compile_to_function(
    objective: typing.Union["Objective", "QCircuit"], *args, **kwargs
) -> typing.Union["BackendCircuit", "Objective"]:
    """
    Notes
    ----------
    Same as compile but gives back callable wrapper
    where parameters are passed down as arguments instead of dictionaries
    the order of those arguments is the order of the parameter dictionary
    given here. If not given it is the order returned by objective.extract_variables()

    See compile for more information on the parameters of this function

    Returns
    -------
    BackendCircuit or Objective:
        wrapper over a compiled objective/circuit
        can be called like: function(0.0,1.0,...,samples=None)
    """

    compiled_objective = compile(objective, *args, **kwargs)
    if "variables" in kwargs:
        varnames = list(kwargs["variables"].keys())
    else:
        varnames = objective.extract_variables()

    def objective_function(*fargs, **fkwargs):
        if len(fargs) != len(varnames):
            raise Exception(
                "Compiled function takes {} variables. You passed down {} arguments."
                "Use keywords for samples and other instructions\n"
                "like function(a,b,c, samples=10)".format(len(varnames), len(fargs))
            )
        vars = {varnames[i]: fargs[i] for i, v in enumerate(fargs)}
        return compiled_objective(variables=vars, **fkwargs)

    return objective_function


INSTALLED_BACKENDS = {**INSTALLED_SIMULATORS, **INSTALLED_SAMPLERS}<|MERGE_RESOLUTION|>--- conflicted
+++ resolved
@@ -10,9 +10,6 @@
 from tequila.circuit.noise import NoiseModel
 from tequila.wavefunction.qubit_wavefunction import QubitWaveFunction
 
-<<<<<<< HEAD
-SUPPORTED_BACKENDS = ["qulacs", "qulacs_gpu", "qibo", "qiskit", "qiskit_gpu", "cirq", "pyquil", "symbolic", "qlm", "spex", "aqt", "mqp", "ddsim", "cudaq"]
-=======
 SUPPORTED_BACKENDS = [
     "qulacs",
     "qulacs_gpu",
@@ -28,7 +25,6 @@
     "mqp",
     "ddsim",
 ]
->>>>>>> a1baab2b
 
 # TODO: Reenable noise for Qiskit
 SUPPORTED_NOISE_BACKENDS = ["cirq", "pyquil"]  # qulacs removed in v.1.9
