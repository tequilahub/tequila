from collections import namedtuple
import typing, warnings, numpy
from numbers import Real as RealNumber
from typing import Dict, Union, Hashable
import pkg_resources
from pkg_resources import DistributionNotFound

from tequila.objective import Objective, Variable, assign_variable, format_variable_dictionary, QTensor
from tequila.utils.exceptions import TequilaException, TequilaWarning
from tequila.simulators.simulator_base import BackendCircuit, BackendExpectationValue
from tequila.circuit.noise import NoiseModel
from tequila.wavefunction.qubit_wavefunction import QubitWaveFunction

<<<<<<< HEAD
SUPPORTED_BACKENDS = ["qulacs_gpu", "qulacs",'qibo', "qiskit", "cirq", "pyquil", "symbolic", "qlm"]
SUPPORTED_NOISE_BACKENDS = ["qiskit", 'cirq', 'pyquil'] # qulacs removed in v.1.9
SUPPORTED_DENSITY_BACKENDS = ["qiskit"]
=======
SUPPORTED_BACKENDS = ["qulacs", "qulacs_gpu", "qibo", "qiskit", "qiskit_gpu", "cirq", "pyquil", "symbolic", "qlm", "spex"]
# TODO: Reenable noise for Qiskit
SUPPORTED_NOISE_BACKENDS = ["cirq", "pyquil"]  # qulacs removed in v.1.9
>>>>>>> 1ecbfb43
BackendTypes = namedtuple('BackendTypes', 'CircType ExpValueType')
INSTALLED_SIMULATORS = {}
INSTALLED_SAMPLERS = {}

HAS_QULACS = True
INSTALLED_NOISE_SAMPLERS = {}
if typing.TYPE_CHECKING:
    from tequila.objective import Objective, Variable
    from tequila.circuit.gates import QCircuit
    import numbers.Real as RealNumber

"""
Check which simulators are installed
We are distinguishing two classes of simulators: Samplers and full wavefunction simulators
"""


HAS_SPEX = True
try:
    from tequila.simulators.simulator_spex import BackendCircuitSpex, BackendExpectationValueSpex

    INSTALLED_SIMULATORS["spex"] = BackendTypes(BackendCircuitSpex, BackendExpectationValueSpex)
except ImportError:
    HAS_SPEX = False


HAS_QISKIT = True
try:
    from tequila.simulators.simulator_qiskit import BackendCircuitQiskit, BackendExpectationValueQiskit
    HAS_QISKIT = True
    INSTALLED_SIMULATORS["qiskit"] = BackendTypes(BackendCircuitQiskit, BackendExpectationValueQiskit)
    INSTALLED_SAMPLERS["qiskit"] = BackendTypes(BackendCircuitQiskit, BackendExpectationValueQiskit)
    from tequila.simulators.simulator_qiskit import HAS_NOISE as HAS_QISKIT_NOISE
    if HAS_QISKIT_NOISE:
        INSTALLED_NOISE_SAMPLERS["qiskit"] = BackendTypes(BackendCircuitQiskit, BackendExpectationValueQiskit)
except ImportError:
    HAS_QISKIT = False
    HAS_QISKIT_NOISE = False

try:
    pkg_resources.require("qiskit-aer-gpu")
    from tequila.simulators.simulator_qiskit_gpu import BackendCircuitQiskitGpu, BackendExpectationValueQiskitGpu
    HAS_QISKIT_GPU = True
    INSTALLED_SIMULATORS["qiskit_gpu"] = BackendTypes(BackendCircuitQiskitGpu, BackendExpectationValueQiskitGpu)
    INSTALLED_SAMPLERS["qiskit_gpu"] = BackendTypes(BackendCircuitQiskitGpu, BackendExpectationValueQiskitGpu)
    from tequila.simulators.simulator_qiskit import HAS_NOISE as HAS_QISKIT_GPU_NOISE
    if HAS_QISKIT_GPU_NOISE:
        INSTALLED_NOISE_SAMPLERS["qiskit_gpu"] = BackendTypes(BackendCircuitQiskitGpu, BackendExpectationValueQiskitGpu)
except (ImportError, DistributionNotFound):
    HAS_QISKIT_GPU = False
    HAS_QISKIT_GPU_NOISE = False

HAS_QIBO = True
try:
    from tequila.simulators.simulator_qibo import BackendCircuitQibo, BackendExpectationValueQibo
    HAS_QIBO = True
    INSTALLED_SIMULATORS["qibo"] = BackendTypes(BackendCircuitQibo, BackendExpectationValueQibo)
    INSTALLED_SAMPLERS["qibo"] = BackendTypes(BackendCircuitQibo, BackendExpectationValueQibo)
    INSTALLED_NOISE_SAMPLERS["qibo"] = BackendTypes(BackendCircuitQibo, BackendExpectationValueQibo)
except ImportError:
    HAS_QIBO = False

HAS_CIRQ = True
try:
    from tequila.simulators.simulator_cirq import BackendCircuitCirq, BackendExpectationValueCirq

    HAS_CIRQ = True
    INSTALLED_SIMULATORS["cirq"] = BackendTypes(CircType=BackendCircuitCirq, ExpValueType=BackendExpectationValueCirq)
    INSTALLED_SAMPLERS["cirq"] = BackendTypes(CircType=BackendCircuitCirq, ExpValueType=BackendExpectationValueCirq)
    INSTALLED_NOISE_SAMPLERS["cirq"] = BackendTypes(CircType=BackendCircuitCirq,
                                                    ExpValueType=BackendExpectationValueCirq)

except ImportError:
    HAS_CIRQ = False

try:
    pkg_resources.require("qulacs")
    import qulacs
    from tequila.simulators.simulator_qulacs import BackendCircuitQulacs, BackendExpectationValueQulacs

    HAS_QULACS = True
    INSTALLED_SIMULATORS["qulacs"] = BackendTypes(CircType=BackendCircuitQulacs,
                                                  ExpValueType=BackendExpectationValueQulacs)
    INSTALLED_SAMPLERS["qulacs"] = BackendTypes(CircType=BackendCircuitQulacs,
                                                ExpValueType=BackendExpectationValueQulacs)
    INSTALLED_NOISE_SAMPLERS["qulacs"] = BackendTypes(CircType=BackendCircuitQulacs,
                                                      ExpValueType=BackendExpectationValueQulacs)
except (ImportError, DistributionNotFound):
    HAS_QULACS = False

try:
    # pkg_resources.require("qulacs-gpu")
    from qulacs import QuantumStateGpu
    from tequila.simulators.simulator_qulacs_gpu import BackendCircuitQulacsGpu, BackendExpectationValueQulacsGpu

    HAS_QULACS_GPU = True
    INSTALLED_SIMULATORS["qulacs_gpu"] = BackendTypes(CircType=BackendCircuitQulacsGpu,
                                                  ExpValueType=BackendExpectationValueQulacsGpu)
    INSTALLED_SAMPLERS["qulacs_gpu"] = BackendTypes(CircType=BackendCircuitQulacsGpu,
                                                ExpValueType=BackendExpectationValueQulacsGpu)
    INSTALLED_NOISE_SAMPLERS["qulacs_gpu"] = BackendTypes(CircType=BackendCircuitQulacsGpu,
                                                      ExpValueType=BackendExpectationValueQulacsGpu)
except (ImportError, DistributionNotFound):
    HAS_QULACS_GPU = False


HAS_PYQUIL = True

try:
    from tequila.simulators.simulator_pyquil import BackendCircuitPyquil, BackendExpectationValuePyquil

    HAS_PYQUIL = True
    INSTALLED_SIMULATORS["pyquil"] = BackendTypes(BackendCircuitPyquil, BackendExpectationValuePyquil)
    INSTALLED_SAMPLERS["pyquil"] = BackendTypes(BackendCircuitPyquil, BackendExpectationValuePyquil)
    INSTALLED_NOISE_SAMPLERS["pyquil"] = BackendTypes(BackendCircuitPyquil, BackendExpectationValuePyquil)
except ImportError:
    HAS_PYQUIL = False


HAS_QLM = True
try:
    from tequila.simulators.simulator_qlm import BackendCircuitQLM, BackendExpectationValueQLM

    INSTALLED_SIMULATORS["qlm"] = BackendTypes(BackendCircuitQLM, BackendExpectationValueQLM)
    INSTALLED_SAMPLERS["qlm"] = BackendTypes(BackendCircuitQLM, BackendExpectationValueQLM)
except ImportError:
    HAS_QLM = False

from tequila.simulators.simulator_symbolic import BackendCircuitSymbolic, BackendExpectationValueSymbolic

INSTALLED_SIMULATORS["symbolic"] = BackendTypes(CircType=BackendCircuitSymbolic,
                                                ExpValueType=BackendExpectationValueSymbolic)
HAS_SYMBOLIC = True


def show_available_simulators():
    """ """
    print("{:15} | {:10} | {:10} | {:10} | {:10}".format("backend", "wfn", "sampling", "noise", "installed"))
    print("--------------------------------------------------------------------")
    for k in SUPPORTED_BACKENDS:
        print("{:15} | {:10} | {:10} | {:10} | {:10}".format(k,
                                                             str(k in INSTALLED_SIMULATORS),
                                                             str(k in INSTALLED_SAMPLERS),
                                                             str(k in INSTALLED_NOISE_SAMPLERS),
                                                             str(k in INSTALLED_BACKENDS)))
    if HAS_QISKIT and not HAS_QISKIT_NOISE:
        print("missing qiskit_aer: no noisy simulation")


def pick_backend(backend: str = None, samples: int = None, simulate_density: bool = False, noise: NoiseModel = None, device=None,
                 exclude_symbolic: bool = True) -> str:

    """
    choose, or verify, a backend for the user.
    Parameters
    ----------
    backend: str, optional:
        what backend to choose or verify. if None: choose for the user.
    samples: int, optional:
        if int and not None, choose (verify) a simulator which supports sampling.
    noise: str or NoiseModel, optional:
        if not None, choose (verify) a simulator supports the specified noise.
    device: optional:
        verify that a given backend supports the specified device. MUST specify backend, if not None.
        if None: do not emulate or use real device.
    exclude_symbolic: bool, optional:
        whether or not to exclude the tequila debugging simulator from the available simulators, when choosing.

    Returns
    -------
    str:
        the name of the chosen (or verified) backend.
    """

    if len(INSTALLED_SIMULATORS) == 0:
        raise TequilaException("No simulators installed on your system")

    if backend is None and device is not None:
        raise TequilaException('device use requires backend specification!')

    if backend is None:
        if simulate_density:
            for f in SUPPORTED_DENSITY_BACKENDS:
                if f in INSTALLED_SIMULATORS:
                    return f
            raise TequilaException(
                "Density simulators unavailable!")

        if noise is None:
            if samples is None:
                for f in SUPPORTED_BACKENDS:
                    if f in INSTALLED_SIMULATORS:
                        return f
            else:
                for f in INSTALLED_SAMPLERS.keys():
                    return f
        else:
            if samples is None:
                raise TequilaException(
                    "Noise requires sampling; please provide a positive, integer value for samples")
            for f in SUPPORTED_NOISE_BACKENDS:
                return f
            raise TequilaException(
                            'Could not find any installed sampler!')


    if hasattr(backend, "lower"):
        backend = backend.lower()

    if backend == "random":
        if device is not None:
            raise TequilaException('cannot ask for a random backend and a specific device!')
        from numpy import random as random
        import time
        state = random.RandomState(int(str(time.process_time()).split('.')[-1]) % 2 ** 32)
        if samples is None:
            backend = state.choice(list(INSTALLED_SIMULATORS.keys()), 1)[0]
        else:
            backend = state.choice(list(INSTALLED_SAMPLERS.keys()), 1)[0]

        if exclude_symbolic:
            while (backend == "symbolic"):
                backend = state.choice(list(INSTALLED_SIMULATORS.keys()), 1)[0]
        return backend

    if backend not in SUPPORTED_BACKENDS:
        raise TequilaException("Backend {backend} not supported ".format(backend=backend))

    elif noise is None and samples is None and backend not in INSTALLED_SIMULATORS.keys():
        raise TequilaException("Backend {backend} not installed ".format(backend=backend))
    elif noise is None and samples is not None and backend not in INSTALLED_SAMPLERS.keys():
        raise TequilaException("Backend {backend} not installed or sampling not supported".format(backend=backend))
    elif noise is not None and samples is not None and backend not in INSTALLED_NOISE_SAMPLERS.keys():
        raise TequilaException(
            "Backend {backend} not installed or else Noise has not been implemented".format(backend=backend))

    return backend


def compile_objective(objective: typing.Union['Objective'],
                      variables: typing.Dict['Variable', 'RealNumber'] = None,
                      backend: str = None,
                      samples: int = None,
                      simulate_density: bool = False,
                      device: str = None,
                      noise: NoiseModel = None,
                      *args,
                      **kwargs) -> Objective:
    """
    compile an objective to render it callable and return it.
    Parameters
    ----------
    objective: Objective:
        the objective to compile
    variables: dict, optional:
        the variables to compile the objective with. Will autogenerate zeros for all variables if not supplied.
    backend: str, optional:
        the backend to compile the objective to.
    samples: int, optional:
        only matters if not None; compile the objective for sampling/verify backend can do so
    device: optional:
        the device on which the objective should (perhaps emulatedly) sample.
    noise: str or NoiseModel, optional:
        the noise to apply to all circuits in the objective.
    args
    kwargs

    Returns
    -------
    Objective:
        the compiled objective.
    """

    backend = pick_backend(backend=backend, samples=samples, simulate_density=simulate_density, noise=noise, device=device)

    # dummy variables
    if variables is None:
        variables = {k: 0.0 for k in objective.extract_variables()}

    ExpValueType = INSTALLED_SIMULATORS[pick_backend(backend=backend)].ExpValueType
    all_compiled = True
    # check if compiling is necessary
    for arg in objective.args:
        if hasattr(arg, "U") and isinstance(arg, BackendExpectationValue):
            if not isinstance(arg, ExpValueType):
                warnings.warn(
                    "Looks like part the objective was already compiled for another backend.\nFound ExpectationValue of type {} and {}\n... proceeding with hybrid\n".format(
                        type(arg), ExpValueType), TequilaWarning)
        elif hasattr(arg, "U") and not isinstance(arg, BackendExpectationValue):
            all_compiled = False

    if all_compiled:
        return objective

    argsets = objective.argsets
    compiled_sets = []
    for argset in argsets:
        compiled_args = []
        # avoid double compilations
        expectationvalues = {}
        for arg in argset:
            if hasattr(arg, "H") and hasattr(arg, "U") and not isinstance(arg, BackendExpectationValue):
                if arg not in expectationvalues:
                    compiled_expval = ExpValueType(arg, variables=variables, noise=noise, device=device, *args, **kwargs)
                    expectationvalues[arg] = compiled_expval
                else:
                    compiled_expval = expectationvalues[arg]
                compiled_args.append(compiled_expval)
            else:
                compiled_args.append(arg)
        compiled_sets.append(compiled_args)
    if isinstance(objective, Objective):
        return type(objective)(args=compiled_sets[0], transformation=objective.transformation)


def compile_circuit(abstract_circuit: 'QCircuit',
                    variables: typing.Dict['Variable', 'RealNumber'] = None,
                    backend: str = None,
                    samples: int = None,
                    simulate_density: bool = False,
                    noise: NoiseModel = None,
                    device: str = None,
                    *args,
                    **kwargs) -> BackendCircuit:
    """
    compile a circuit to render it callable and return it.
    Parameters
    ----------
    abstract_circuit: QCircuit:
        the circuit to compile
    variables: dict, optional:
        the variables to compile the circuit with.
    backend: str, optional:
        the backend to compile the circuit to.
    samples: int, optional:
        only matters if not None; compile the circuit for sampling/verify backend can do so
    device: optional:
        the device on which the circuit should (perhaps emulatedly) sample.
    noise: str or NoiseModel, optional:
        the noise to apply to the circuit
    args
    kwargs

    Returns
    -------
    BackendCircuit:
        the compiled circuit.
    """

    CircType = INSTALLED_SIMULATORS[
        pick_backend(backend=backend, samples=samples, noise=noise, device=device)].CircType

    # dummy variables
    if variables is None:
        variables = {k: 0.0 for k in abstract_circuit.extract_variables()}

    if hasattr(abstract_circuit, "simulate"):
        if not isinstance(abstract_circuit, CircType):
            abstract_circuit = abstract_circuit.abstract_circuit
            warnings.warn(
                "Looks like the circuit was already compiled for another backend.\nChanging from {} to {}\n".format(
                    type(abstract_circuit), CircType), TequilaWarning)
        else:
            return abstract_circuit

    return CircType(abstract_circuit=abstract_circuit, variables=variables, noise=noise, device=device, *args, **kwargs)


def simulate(objective: typing.Union['Objective', 'QCircuit', 'QTensor'],
             variables: Dict[Union[Variable, Hashable], RealNumber] = None,
             samples: int = None,
             backend: str = None,
             noise: NoiseModel = None,
             device: str = None,
             initial_state: Union[int, QubitWaveFunction] = 0,
             *args,
             **kwargs) -> Union[RealNumber, QubitWaveFunction]:
    """Simulate a tequila objective or circuit

    Parameters
    ----------
    objective: Objective:
        tequila objective or circuit
    variables: Dict:
        The variables of the objective given as dictionary
        with keys as tequila Variables/hashable types and values the corresponding real numbers
    samples : int, optional:
        if None a full wavefunction simulation is performed, otherwise a fixed number of samples is simulated
    backend : str, optional:
        specify the backend or give None for automatic assignment
    noise: NoiseModel, optional:
        specify a noise model to apply to simulation/sampling
    device:
        a device upon which (or in emulation of which) to sample
    initial_state: int or QubitWaveFunction:
        the initial state of the circuit
    *args :

    **kwargs :
        read_out_qubits = list[int] (define the qubits which shall be measured, has only effect on pure QCircuit simulation with samples)

    Returns
    -------
    float or QubitWaveFunction
        the result of simulation.
    """

    variables = format_variable_dictionary(variables)

    if variables is None and not (len(objective.extract_variables()) == 0):
        raise TequilaException(
            "You called simulate for a parametrized type but forgot to pass down the variables: {}".format(
                objective.extract_variables()))

<<<<<<< HEAD
    compiled_objective = compile(objective=objective, samples=samples, simulate_density=False, variables=variables, backend=backend,
                                 noise=noise,device=device, *args, **kwargs)
=======
    compiled_objective = compile(objective=objective, samples=samples, variables=variables, backend=backend,
                                 noise=noise, device=device, *args, **kwargs)
>>>>>>> 1ecbfb43

    return compiled_objective(variables=variables, samples=samples, initial_state=initial_state, *args, **kwargs)

def simulate_density(objective: typing.Union['Objective', 'QCircuit','QTensor'],
             variables: Dict[Union[Variable, Hashable], RealNumber] = None,
             backend: str = None,
             noise: NoiseModel = None,
             device: str = None,
             *args,
             **kwargs) -> Union[RealNumber, 'DensityMatrix']:
    
    variables = format_variable_dictionary(variables)

    if variables is None and not (len(objective.extract_variables()) == 0):
        raise TequilaException(
            "You called simulate for a parametrized type but forgot to pass down the variables: {}".format(
                objective.extract_variables()))
    
    if backend == None:
        backend = 'qiskit' #currently only permissible backend!
    elif backend.lower() != 'qiskit':
        TequilaException("Density matrix simulation currently works with only qiskit backend!")

    compiled_objective = compile(objective=objective, samples=None, simulate_density=True, variables=variables, backend=backend,
                                 noise=noise,device=device, *args, **kwargs)
    return compiled_objective(variables=variables, samples=None, simulate_density=True, *args, **kwargs)

def draw(objective, variables=None, backend: str = None, name=None, *args, **kwargs):
    """
    Pretty output (depends on installed backends) for jupyter notebooks
    or similar HTML environments

    Parameters
    ----------
    objective :
        the tequila objective to print out
    variables : optional:
         Give variables if the objective is parametrized (not necesarry for displaying)
    name: optional:
         Name the objective (changes circuit filenames for qpic backend)
    backend: str, optional:
         chose preferred backend (of None or not found it will be automatically picked)
    """
    if backend not in INSTALLED_SIMULATORS:
        backend = None
    if name is None:
        name = abs(hash("tmp"))

    if backend is None:
        from tequila.circuit.qpic import system_has_qpic
        if system_has_qpic:
            backend = "qpic"
        elif "cirq" in INSTALLED_SIMULATORS:
            backend = "cirq"
        elif "qiskit" in INSTALLED_SIMULATORS:
            backend = "qiskit"

    if isinstance(objective, QTensor):
        print("won't draw out all objectives in a tensor")
        print(objective)

    if isinstance(objective, Objective):
        print(objective)
        drawn = {}
        for i, E in enumerate(objective.get_expectationvalues()):
            if E in drawn:
                print("\nExpectation Value {} is the same as {}".format(i, drawn[E]))
            else:
                print("\nExpectation Value {}:".format(i))
                measurements = E.count_measurements()
                print("total measurements = {}".format(measurements))
                variables = E.U.extract_variables()
                print("variables          = {}".format(len(variables)))
                filename = "{}_{}.png".format(name,i)
                print("circuit            = {}".format(filename))
                draw(E.U, backend=backend, filename=filename)
            drawn[E] = i
    else:
        if backend is None:
            print(objective)
        elif backend.lower() in ["qpic", "html"]:
            try:
                import IPython
                import qpic
                from tequila.circuit.qpic import export_to
                if "filename" not in kwargs:
                    kwargs["filename"] = "tmp_{}.png".format(hash(backend))

                circuit = objective
                if hasattr(circuit, "U"):
                    circuit = circuit.U
                if hasattr(circuit, "abstract_circuit"):
                    circuit = objective.abstract_circuit

                export_to(circuit=circuit, *args, **kwargs)
                width=None # full size
                height=200
                if "width" in kwargs:
                    width=kwargs["width"]
                if "height" in kwargs:
                    height=kwargs["height"] # this is buggy in jupyter and will be ignored
                image=IPython.display.Image(filename=kwargs["filename"], height=height, width=width)
                IPython.display.display(image)

            except ImportError as E:
                raise Exception("Original Error Message:{}\nYou are missing dependencies for drawing: You need IPython, qpic and pdfatex.\n".format(E))
        else:
            compiled = compile_circuit(abstract_circuit=objective, backend=backend)
            if backend == "qiskit":
                return compiled.circuit.draw(*args, **kwargs)
            else:
                print(compiled.circuit)
                return ""

def compile(objective: typing.Union['Objective', 'QCircuit', 'QTensor'],
            variables: Dict[Union['Variable', Hashable], RealNumber] = None,
            samples: int = None,
            simulate_density: bool = False,
            backend: str = None,
            noise: NoiseModel = None,
            device: str = None,
            *args,
            **kwargs) -> typing.Union['BackendCircuit', 'Objective']:
    """Compile a tequila objective or circuit to a backend

    Parameters
    ----------
    objective: Objective:
        tequila objective or circuit
    variables: dict, optional:
        The variables of the objective given as dictionary
        with keys as tequila Variables and values the corresponding real numbers
    samples: int, optional:
        if None a full wavefunction simulation is performed, otherwise a fixed number of samples is simulated
    backend : str, optional:
        specify the backend or give None for automatic assignment
    noise: NoiseModel, optional:
        the noise model to apply to the objective or QCircuit.
    device: optional:
        a device on which (or in emulation of which) to sample the circuit.
    Returns
    -------
    simulators.BackendCircuit or Objective
        the compiled object.

    """

    backend = pick_backend(backend=backend, noise=noise, samples=samples, simulate_density=simulate_density, device=device)

    if variables is not None:
        # allow hashable types as keys without casting it to variables
        variables = {assign_variable(k): v for k, v in variables.items()}

    if isinstance(objective, QTensor):
        ff = numpy.vectorize(compile_objective)
        return ff(objective=objective, samples=samples, variables=variables, backend=backend, noise=noise, device=device, *args, **kwargs)
    
    if isinstance(objective, Objective) or hasattr(objective, "args"):
        return compile_objective(objective=objective, samples=samples, variables=variables, backend=backend, noise=noise, device=device, *args, **kwargs)
    elif hasattr(objective, "gates") or hasattr(objective, "abstract_circuit"):
        return compile_circuit(abstract_circuit=objective, variables=variables, backend=backend,samples=samples,
                               noise=noise, device=device, *args, **kwargs)
    else:
        raise TequilaException(
            "Don't know how to compile object of type: {type}, \n{object}".format(type=type(objective),
                                                                                  object=objective))


def compile_to_function(objective: typing.Union['Objective', 'QCircuit'], *args,
                        **kwargs) -> typing.Union['BackendCircuit', 'Objective']:
    """
    Notes
    ----------
    Same as compile but gives back callable wrapper
    where parameters are passed down as arguments instead of dictionaries
    the order of those arguments is the order of the parameter dictionary
    given here. If not given it is the order returned by objective.extract_variables()

    See compile for more information on the parameters of this function

    Returns
    -------
    BackendCircuit or Objective:
        wrapper over a compiled objective/circuit
        can be called like: function(0.0,1.0,...,samples=None)
    """

    compiled_objective = compile(objective, *args, **kwargs)
    if 'variables' in kwargs:
        varnames = list(kwargs['variables'].keys())
    else:
        varnames = objective.extract_variables()

    def objective_function(*fargs, **fkwargs):
        if len(fargs) != len(varnames):
            raise Exception("Compiled function takes {} variables. You passed down {} arguments."
                            "Use keywords for samples and other instructions\n"
                            "like function(a,b,c, samples=10)".format(len(varnames), len(fargs)))
        vars = {varnames[i]: fargs[i] for i, v in enumerate(fargs)}
        return compiled_objective(variables=vars, **fkwargs)

    return objective_function


INSTALLED_BACKENDS = {**INSTALLED_SIMULATORS, **INSTALLED_SAMPLERS}<|MERGE_RESOLUTION|>--- conflicted
+++ resolved
@@ -11,15 +11,10 @@
 from tequila.circuit.noise import NoiseModel
 from tequila.wavefunction.qubit_wavefunction import QubitWaveFunction
 
-<<<<<<< HEAD
-SUPPORTED_BACKENDS = ["qulacs_gpu", "qulacs",'qibo', "qiskit", "cirq", "pyquil", "symbolic", "qlm"]
-SUPPORTED_NOISE_BACKENDS = ["qiskit", 'cirq', 'pyquil'] # qulacs removed in v.1.9
-SUPPORTED_DENSITY_BACKENDS = ["qiskit"]
-=======
 SUPPORTED_BACKENDS = ["qulacs", "qulacs_gpu", "qibo", "qiskit", "qiskit_gpu", "cirq", "pyquil", "symbolic", "qlm", "spex"]
 # TODO: Reenable noise for Qiskit
 SUPPORTED_NOISE_BACKENDS = ["cirq", "pyquil"]  # qulacs removed in v.1.9
->>>>>>> 1ecbfb43
+
 BackendTypes = namedtuple('BackendTypes', 'CircType ExpValueType')
 INSTALLED_SIMULATORS = {}
 INSTALLED_SAMPLERS = {}
@@ -434,13 +429,8 @@
             "You called simulate for a parametrized type but forgot to pass down the variables: {}".format(
                 objective.extract_variables()))
 
-<<<<<<< HEAD
     compiled_objective = compile(objective=objective, samples=samples, simulate_density=False, variables=variables, backend=backend,
                                  noise=noise,device=device, *args, **kwargs)
-=======
-    compiled_objective = compile(objective=objective, samples=samples, variables=variables, backend=backend,
-                                 noise=noise, device=device, *args, **kwargs)
->>>>>>> 1ecbfb43
 
     return compiled_objective(variables=variables, samples=samples, initial_state=initial_state, *args, **kwargs)
 
