--- conflicted
+++ resolved
@@ -10,12 +10,7 @@
 from tequila.circuit.noise import NoiseModel
 from tequila.wavefunction.qubit_wavefunction import QubitWaveFunction
 
-<<<<<<< HEAD
 SUPPORTED_BACKENDS = ["qulacs", "qulacs_gpu", "qibo", "qiskit", "qiskit_gpu", "cirq", "pyquil", "symbolic", "qlm", "spex", "aqt", "mqp"]
-=======
-SUPPORTED_BACKENDS = ["qulacs", "qulacs_gpu", "qibo", "qiskit", "qiskit_gpu", "cirq", "pyquil", "symbolic", "qlm", "spex"]
-
->>>>>>> 71e8adc7
 # TODO: Reenable noise for Qiskit
 SUPPORTED_NOISE_BACKENDS = ["cirq", "pyquil"]  # qulacs removed in v.1.9
 
