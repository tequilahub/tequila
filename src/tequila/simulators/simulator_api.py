from collections import namedtuple
import typing, warnings, numpy
from numbers import Real as RealNumber
from typing import Dict, Union, Hashable
import pkg_resources
from pkg_resources import DistributionNotFound

from tequila.objective import Objective, Variable, assign_variable, format_variable_dictionary, QTensor
from tequila.utils.exceptions import TequilaException, TequilaWarning
from tequila.simulators.simulator_base import BackendCircuit, BackendExpectationValue
from tequila.circuit.noise import NoiseModel
from tequila.wavefunction.qubit_wavefunction import QubitWaveFunction

SUPPORTED_BACKENDS = ["qulacs", "qulacs_gpu", "qibo", "qiskit", "qiskit_gpu", "cirq", "pyquil", "symbolic", "qlm", "spex"]
<<<<<<< HEAD
SUPPORTED_NOISE_BACKENDS = ["qiskit", "qiskit_gpu", "cirq", "pyquil"]  # qulacs removed in v.1.9
=======
# TODO: Reenable noise for Qiskit
SUPPORTED_NOISE_BACKENDS = ["cirq", "pyquil"]  # qulacs removed in v.1.9
>>>>>>> 55dd8af6
BackendTypes = namedtuple('BackendTypes', 'CircType ExpValueType')
INSTALLED_SIMULATORS = {}
INSTALLED_SAMPLERS = {}

HAS_QULACS = True
INSTALLED_NOISE_SAMPLERS = {}
if typing.TYPE_CHECKING:
    from tequila.objective import Objective, Variable
    from tequila.circuit.gates import QCircuit
    import numbers.Real as RealNumber

"""
Check which simulators are installed
We are distinguishing two classes of simulators: Samplers and full wavefunction simulators
"""


HAS_SPEX = True
try:
    from tequila.simulators.simulator_spex import BackendCircuitSpex, BackendExpectationValueSpex

    INSTALLED_SIMULATORS["spex"] = BackendTypes(BackendCircuitSpex, BackendExpectationValueSpex)
except ImportError:
    HAS_SPEX = False


HAS_QISKIT = True
try:
    from tequila.simulators.simulator_qiskit import BackendCircuitQiskit, BackendExpectationValueQiskit
    HAS_QISKIT = True
    INSTALLED_SIMULATORS["qiskit"] = BackendTypes(BackendCircuitQiskit, BackendExpectationValueQiskit)
    INSTALLED_SAMPLERS["qiskit"] = BackendTypes(BackendCircuitQiskit, BackendExpectationValueQiskit)
    from tequila.simulators.simulator_qiskit import HAS_NOISE as HAS_QISKIT_NOISE
    if HAS_QISKIT_NOISE:
        INSTALLED_NOISE_SAMPLERS["qiskit"] = BackendTypes(BackendCircuitQiskit, BackendExpectationValueQiskit)
except ImportError:
    HAS_QISKIT = False
    HAS_QISKIT_NOISE = False

try:
    pkg_resources.require("qiskit-aer-gpu")
    from tequila.simulators.simulator_qiskit_gpu import BackendCircuitQiskitGpu, BackendExpectationValueQiskitGpu
    HAS_QISKIT_GPU = True
    INSTALLED_SIMULATORS["qiskit_gpu"] = BackendTypes(BackendCircuitQiskitGpu, BackendExpectationValueQiskitGpu)
    INSTALLED_SAMPLERS["qiskit_gpu"] = BackendTypes(BackendCircuitQiskitGpu, BackendExpectationValueQiskitGpu)
    from tequila.simulators.simulator_qiskit import HAS_NOISE as HAS_QISKIT_GPU_NOISE
    if HAS_QISKIT_GPU_NOISE:
        INSTALLED_NOISE_SAMPLERS["qiskit_gpu"] = BackendTypes(BackendCircuitQiskitGpu, BackendExpectationValueQiskitGpu)
except (ImportError, DistributionNotFound):
    HAS_QISKIT_GPU = False
    HAS_QISKIT_GPU_NOISE = False

HAS_QIBO = True
try:
    from tequila.simulators.simulator_qibo import BackendCircuitQibo, BackendExpectationValueQibo
    HAS_QIBO = True
    INSTALLED_SIMULATORS["qibo"] = BackendTypes(BackendCircuitQibo, BackendExpectationValueQibo)
    INSTALLED_SAMPLERS["qibo"] = BackendTypes(BackendCircuitQibo, BackendExpectationValueQibo)
    INSTALLED_NOISE_SAMPLERS["qibo"] = BackendTypes(BackendCircuitQibo, BackendExpectationValueQibo)
except ImportError:
    HAS_QIBO = False

HAS_CIRQ = True
try:
    from tequila.simulators.simulator_cirq import BackendCircuitCirq, BackendExpectationValueCirq

    HAS_CIRQ = True
    INSTALLED_SIMULATORS["cirq"] = BackendTypes(CircType=BackendCircuitCirq, ExpValueType=BackendExpectationValueCirq)
    INSTALLED_SAMPLERS["cirq"] = BackendTypes(CircType=BackendCircuitCirq, ExpValueType=BackendExpectationValueCirq)
    INSTALLED_NOISE_SAMPLERS["cirq"] = BackendTypes(CircType=BackendCircuitCirq,
                                                    ExpValueType=BackendExpectationValueCirq)

except ImportError:
    HAS_CIRQ = False

try:
    pkg_resources.require("qulacs")
    import qulacs
    from tequila.simulators.simulator_qulacs import BackendCircuitQulacs, BackendExpectationValueQulacs

    HAS_QULACS = True
    INSTALLED_SIMULATORS["qulacs"] = BackendTypes(CircType=BackendCircuitQulacs,
                                                  ExpValueType=BackendExpectationValueQulacs)
    INSTALLED_SAMPLERS["qulacs"] = BackendTypes(CircType=BackendCircuitQulacs,
                                                ExpValueType=BackendExpectationValueQulacs)
    INSTALLED_NOISE_SAMPLERS["qulacs"] = BackendTypes(CircType=BackendCircuitQulacs,
                                                      ExpValueType=BackendExpectationValueQulacs)
except (ImportError, DistributionNotFound):
    HAS_QULACS = False

try:
    # pkg_resources.require("qulacs-gpu")
    from qulacs import QuantumStateGpu
    from tequila.simulators.simulator_qulacs_gpu import BackendCircuitQulacsGpu, BackendExpectationValueQulacsGpu

    HAS_QULACS_GPU = True
    INSTALLED_SIMULATORS["qulacs_gpu"] = BackendTypes(CircType=BackendCircuitQulacsGpu,
                                                  ExpValueType=BackendExpectationValueQulacsGpu)
    INSTALLED_SAMPLERS["qulacs_gpu"] = BackendTypes(CircType=BackendCircuitQulacsGpu,
                                                ExpValueType=BackendExpectationValueQulacsGpu)
    INSTALLED_NOISE_SAMPLERS["qulacs_gpu"] = BackendTypes(CircType=BackendCircuitQulacsGpu,
                                                      ExpValueType=BackendExpectationValueQulacsGpu)
except (ImportError, DistributionNotFound):
    HAS_QULACS_GPU = False


HAS_PYQUIL = True

try:
    from tequila.simulators.simulator_pyquil import BackendCircuitPyquil, BackendExpectationValuePyquil

    HAS_PYQUIL = True
    INSTALLED_SIMULATORS["pyquil"] = BackendTypes(BackendCircuitPyquil, BackendExpectationValuePyquil)
    INSTALLED_SAMPLERS["pyquil"] = BackendTypes(BackendCircuitPyquil, BackendExpectationValuePyquil)
    INSTALLED_NOISE_SAMPLERS["pyquil"] = BackendTypes(BackendCircuitPyquil, BackendExpectationValuePyquil)
except ImportError:
    HAS_PYQUIL = False


HAS_QLM = True
try:
    from tequila.simulators.simulator_qlm import BackendCircuitQLM, BackendExpectationValueQLM

    INSTALLED_SIMULATORS["qlm"] = BackendTypes(BackendCircuitQLM, BackendExpectationValueQLM)
    INSTALLED_SAMPLERS["qlm"] = BackendTypes(BackendCircuitQLM, BackendExpectationValueQLM)
except ImportError:
    HAS_QLM = False

from tequila.simulators.simulator_symbolic import BackendCircuitSymbolic, BackendExpectationValueSymbolic

INSTALLED_SIMULATORS["symbolic"] = BackendTypes(CircType=BackendCircuitSymbolic,
                                                ExpValueType=BackendExpectationValueSymbolic)
HAS_SYMBOLIC = True


def show_available_simulators():
    """ """
    print("{:15} | {:10} | {:10} | {:10} | {:10}".format("backend", "wfn", "sampling", "noise", "installed"))
    print("--------------------------------------------------------------------")
    for k in SUPPORTED_BACKENDS:
        print("{:15} | {:10} | {:10} | {:10} | {:10}".format(k,
                                                             str(k in INSTALLED_SIMULATORS),
                                                             str(k in INSTALLED_SAMPLERS),
                                                             str(k in INSTALLED_NOISE_SAMPLERS),
                                                             str(k in INSTALLED_BACKENDS)))
    if HAS_QISKIT and not HAS_QISKIT_NOISE:
        print("missing qiskit_aer: no noisy simulation")


def pick_backend(backend: str = None, samples: int = None, noise: NoiseModel = None, device=None,
                 exclude_symbolic: bool = True) -> str:

    """
    choose, or verify, a backend for the user.
    Parameters
    ----------
    backend: str, optional:
        what backend to choose or verify. if None: choose for the user.
    samples: int, optional:
        if int and not None, choose (verify) a simulator which supports sampling.
    noise: str or NoiseModel, optional:
        if not None, choose (verify) a simulator supports the specified noise.
    device: optional:
        verify that a given backend supports the specified device. MUST specify backend, if not None.
        if None: do not emulate or use real device.
    exclude_symbolic: bool, optional:
        whether or not to exclude the tequila debugging simulator from the available simulators, when choosing.

    Returns
    -------
    str:
        the name of the chosen (or verified) backend.
    """

    if len(INSTALLED_SIMULATORS) == 0:
        raise TequilaException("No simulators installed on your system")

    if backend is None and device is not None:
        raise TequilaException('device use requires backend specification!')

    if backend is None:
        if noise is None:
            if samples is None:
                for f in SUPPORTED_BACKENDS:
                    if f in INSTALLED_SIMULATORS:
                        return f
            else:
                for f in INSTALLED_SAMPLERS.keys():
                    return f
        else:
            if samples is None:
                raise TequilaException(
                    "Noise requires sampling; please provide a positive, integer value for samples")
            for f in SUPPORTED_NOISE_BACKENDS:
                return f
            raise TequilaException(
                            'Could not find any installed sampler!')


    if hasattr(backend, "lower"):
        backend = backend.lower()

    if backend == "random":
        if device is not None:
            raise TequilaException('cannot ask for a random backend and a specific device!')
        from numpy import random as random
        import time
        state = random.RandomState(int(str(time.process_time()).split('.')[-1]) % 2 ** 32)
        if samples is None:
            backend = state.choice(list(INSTALLED_SIMULATORS.keys()), 1)[0]
        else:
            backend = state.choice(list(INSTALLED_SAMPLERS.keys()), 1)[0]

        if exclude_symbolic:
            while (backend == "symbolic"):
                backend = state.choice(list(INSTALLED_SIMULATORS.keys()), 1)[0]
        return backend

    if backend not in SUPPORTED_BACKENDS:
        raise TequilaException("Backend {backend} not supported ".format(backend=backend))

    elif noise is None and samples is None and backend not in INSTALLED_SIMULATORS.keys():
        raise TequilaException("Backend {backend} not installed ".format(backend=backend))
    elif noise is None and samples is not None and backend not in INSTALLED_SAMPLERS.keys():
        raise TequilaException("Backend {backend} not installed or sampling not supported".format(backend=backend))
    elif noise is not None and samples is not None and backend not in INSTALLED_NOISE_SAMPLERS.keys():
        raise TequilaException(
            "Backend {backend} not installed or else Noise has not been implemented".format(backend=backend))

    return backend


def compile_objective(objective: typing.Union['Objective'],
                      variables: typing.Dict['Variable', 'RealNumber'] = None,
                      backend: str = None,
                      samples: int = None,
                      device: str = None,
                      noise: NoiseModel = None,
                      *args,
                      **kwargs) -> Objective:
    """
    compile an objective to render it callable and return it.
    Parameters
    ----------
    objective: Objective:
        the objective to compile
    variables: dict, optional:
        the variables to compile the objective with. Will autogenerate zeros for all variables if not supplied.
    backend: str, optional:
        the backend to compile the objective to.
    samples: int, optional:
        only matters if not None; compile the objective for sampling/verify backend can do so
    device: optional:
        the device on which the objective should (perhaps emulatedly) sample.
    noise: str or NoiseModel, optional:
        the noise to apply to all circuits in the objective.
    args
    kwargs

    Returns
    -------
    Objective:
        the compiled objective.
    """

    backend = pick_backend(backend=backend, samples=samples, noise=noise, device=device)

    # dummy variables
    if variables is None:
        variables = {k: 0.0 for k in objective.extract_variables()}

    ExpValueType = INSTALLED_SIMULATORS[pick_backend(backend=backend)].ExpValueType
    all_compiled = True
    # check if compiling is necessary
    for arg in objective.args:
        if hasattr(arg, "U") and isinstance(arg, BackendExpectationValue):
            if not isinstance(arg, ExpValueType):
                warnings.warn(
                    "Looks like part the objective was already compiled for another backend.\nFound ExpectationValue of type {} and {}\n... proceeding with hybrid\n".format(
                        type(arg), ExpValueType), TequilaWarning)
        elif hasattr(arg, "U") and not isinstance(arg, BackendExpectationValue):
            all_compiled = False

    if all_compiled:
        return objective

    argsets = objective.argsets
    compiled_sets = []
    for argset in argsets:
        compiled_args = []
        # avoid double compilations
        expectationvalues = {}
        for arg in argset:
            if hasattr(arg, "H") and hasattr(arg, "U") and not isinstance(arg, BackendExpectationValue):
                if arg not in expectationvalues:
                    compiled_expval = ExpValueType(arg, variables=variables, noise=noise, device=device, *args, **kwargs)
                    expectationvalues[arg] = compiled_expval
                else:
                    compiled_expval = expectationvalues[arg]
                compiled_args.append(compiled_expval)
            else:
                compiled_args.append(arg)
        compiled_sets.append(compiled_args)
    if isinstance(objective, Objective):
        return type(objective)(args=compiled_sets[0], transformation=objective.transformation)


def compile_circuit(abstract_circuit: 'QCircuit',
                    variables: typing.Dict['Variable', 'RealNumber'] = None,
                    backend: str = None,
                    samples: int = None,
                    noise: NoiseModel = None,
                    device: str = None,
                    *args,
                    **kwargs) -> BackendCircuit:
    """
    compile a circuit to render it callable and return it.
    Parameters
    ----------
    abstract_circuit: QCircuit:
        the circuit to compile
    variables: dict, optional:
        the variables to compile the circuit with.
    backend: str, optional:
        the backend to compile the circuit to.
    samples: int, optional:
        only matters if not None; compile the circuit for sampling/verify backend can do so
    device: optional:
        the device on which the circuit should (perhaps emulatedly) sample.
    noise: str or NoiseModel, optional:
        the noise to apply to the circuit
    args
    kwargs

    Returns
    -------
    BackendCircuit:
        the compiled circuit.
    """

    CircType = INSTALLED_SIMULATORS[
        pick_backend(backend=backend, samples=samples, noise=noise, device=device)].CircType

    # dummy variables
    if variables is None:
        variables = {k: 0.0 for k in abstract_circuit.extract_variables()}

    if hasattr(abstract_circuit, "simulate"):
        if not isinstance(abstract_circuit, CircType):
            abstract_circuit = abstract_circuit.abstract_circuit
            warnings.warn(
                "Looks like the circuit was already compiled for another backend.\nChanging from {} to {}\n".format(
                    type(abstract_circuit), CircType), TequilaWarning)
        else:
            return abstract_circuit

    return CircType(abstract_circuit=abstract_circuit, variables=variables, noise=noise, device=device, *args, **kwargs)


def simulate(objective: typing.Union['Objective', 'QCircuit', 'QTensor'],
             variables: Dict[Union[Variable, Hashable], RealNumber] = None,
             samples: int = None,
             backend: str = None,
             noise: NoiseModel = None,
             device: str = None,
             initial_state: Union[int, QubitWaveFunction] = 0,
             *args,
             **kwargs) -> Union[RealNumber, QubitWaveFunction]:
    """Simulate a tequila objective or circuit

    Parameters
    ----------
    objective: Objective:
        tequila objective or circuit
    variables: Dict:
        The variables of the objective given as dictionary
        with keys as tequila Variables/hashable types and values the corresponding real numbers
    samples : int, optional:
        if None a full wavefunction simulation is performed, otherwise a fixed number of samples is simulated
    backend : str, optional:
        specify the backend or give None for automatic assignment
    noise: NoiseModel, optional:
        specify a noise model to apply to simulation/sampling
    device:
        a device upon which (or in emulation of which) to sample
    initial_state: int or QubitWaveFunction:
        the initial state of the circuit
    *args :

    **kwargs :
        read_out_qubits = list[int] (define the qubits which shall be measured, has only effect on pure QCircuit simulation with samples)

    Returns
    -------
    float or QubitWaveFunction
        the result of simulation.
    """

    variables = format_variable_dictionary(variables)

    if variables is None and not (len(objective.extract_variables()) == 0):
        raise TequilaException(
            "You called simulate for a parametrized type but forgot to pass down the variables: {}".format(
                objective.extract_variables()))

    compiled_objective = compile(objective=objective, samples=samples, variables=variables, backend=backend,
                                 noise=noise, device=device, *args, **kwargs)

    return compiled_objective(variables=variables, samples=samples, initial_state=initial_state, *args, **kwargs)


def draw(objective, variables=None, backend: str = None, name=None, *args, **kwargs):
    """
    Pretty output (depends on installed backends) for jupyter notebooks
    or similar HTML environments

    Parameters
    ----------
    objective :
        the tequila objective to print out
    variables : optional:
         Give variables if the objective is parametrized (not necesarry for displaying)
    name: optional:
         Name the objective (changes circuit filenames for qpic backend)
    backend: str, optional:
         chose preferred backend (of None or not found it will be automatically picked)
    """
    if backend not in INSTALLED_SIMULATORS:
        backend = None
    if name is None:
        name = abs(hash("tmp"))

    if backend is None:
        from tequila.circuit.qpic import system_has_qpic
        if system_has_qpic:
            backend = "qpic"
        elif "cirq" in INSTALLED_SIMULATORS:
            backend = "cirq"
        elif "qiskit" in INSTALLED_SIMULATORS:
            backend = "qiskit"

    if isinstance(objective, QTensor):
        print("won't draw out all objectives in a tensor")
        print(objective)

    if isinstance(objective, Objective):
        print(objective)
        drawn = {}
        for i, E in enumerate(objective.get_expectationvalues()):
            if E in drawn:
                print("\nExpectation Value {} is the same as {}".format(i, drawn[E]))
            else:
                print("\nExpectation Value {}:".format(i))
                measurements = E.count_measurements()
                print("total measurements = {}".format(measurements))
                variables = E.U.extract_variables()
                print("variables          = {}".format(len(variables)))
                filename = "{}_{}.png".format(name,i)
                print("circuit            = {}".format(filename))
                draw(E.U, backend=backend, filename=filename)
            drawn[E] = i
    else:
        if backend is None:
            print(objective)
        elif backend.lower() in ["qpic", "html"]:
            try:
                import IPython
                import qpic
                from tequila.circuit.qpic import export_to
                if "filename" not in kwargs:
                    kwargs["filename"] = "tmp_{}.png".format(hash(backend))

                circuit = objective
                if hasattr(circuit, "U"):
                    circuit = circuit.U
                if hasattr(circuit, "abstract_circuit"):
                    circuit = objective.abstract_circuit

                export_to(circuit=circuit, *args, **kwargs)
                width=None # full size
                height=200
                if "width" in kwargs:
                    width=kwargs["width"]
                if "height" in kwargs:
                    height=kwargs["height"] # this is buggy in jupyter and will be ignored
                image=IPython.display.Image(filename=kwargs["filename"], height=height, width=width)
                IPython.display.display(image)

            except ImportError as E:
                raise Exception("Original Error Message:{}\nYou are missing dependencies for drawing: You need IPython, qpic and pdfatex.\n".format(E))
        else:
            compiled = compile_circuit(abstract_circuit=objective, backend=backend)
            if backend == "qiskit":
                return compiled.circuit.draw(*args, **kwargs)
            else:
                print(compiled.circuit)
                return ""

def compile(objective: typing.Union['Objective', 'QCircuit', 'QTensor'],
            variables: Dict[Union['Variable', Hashable], RealNumber] = None,
            samples: int = None,
            backend: str = None,
            noise: NoiseModel = None,
            device: str = None,
            *args,
            **kwargs) -> typing.Union['BackendCircuit', 'Objective']:
    """Compile a tequila objective or circuit to a backend

    Parameters
    ----------
    objective: Objective:
        tequila objective or circuit
    variables: dict, optional:
        The variables of the objective given as dictionary
        with keys as tequila Variables and values the corresponding real numbers
    samples: int, optional:
        if None a full wavefunction simulation is performed, otherwise a fixed number of samples is simulated
    backend : str, optional:
        specify the backend or give None for automatic assignment
    noise: NoiseModel, optional:
        the noise model to apply to the objective or QCircuit.
    device: optional:
        a device on which (or in emulation of which) to sample the circuit.
    Returns
    -------
    simulators.BackendCircuit or Objective
        the compiled object.

    """

    backend = pick_backend(backend=backend, noise=noise, samples=samples, device=device)

    if variables is not None:
        # allow hashable types as keys without casting it to variables
        variables = {assign_variable(k): v for k, v in variables.items()}

    if isinstance(objective, QTensor):
        ff = numpy.vectorize(compile_objective)
        return ff(objective=objective, samples=samples, variables=variables, backend=backend, noise=noise, device=device, *args, **kwargs)
    
    if isinstance(objective, Objective) or hasattr(objective, "args"):
        return compile_objective(objective=objective, samples=samples, variables=variables, backend=backend, noise=noise, device=device, *args, **kwargs)
    elif hasattr(objective, "gates") or hasattr(objective, "abstract_circuit"):
        return compile_circuit(abstract_circuit=objective, variables=variables, backend=backend,samples=samples,
                               noise=noise, device=device, *args, **kwargs)
    else:
        raise TequilaException(
            "Don't know how to compile object of type: {type}, \n{object}".format(type=type(objective),
                                                                                  object=objective))


def compile_to_function(objective: typing.Union['Objective', 'QCircuit'], *args,
                        **kwargs) -> typing.Union['BackendCircuit', 'Objective']:
    """
    Notes
    ----------
    Same as compile but gives back callable wrapper
    where parameters are passed down as arguments instead of dictionaries
    the order of those arguments is the order of the parameter dictionary
    given here. If not given it is the order returned by objective.extract_variables()

    See compile for more information on the parameters of this function

    Returns
    -------
    BackendCircuit or Objective:
        wrapper over a compiled objective/circuit
        can be called like: function(0.0,1.0,...,samples=None)
    """

    compiled_objective = compile(objective, *args, **kwargs)
    if 'variables' in kwargs:
        varnames = list(kwargs['variables'].keys())
    else:
        varnames = objective.extract_variables()

    def objective_function(*fargs, **fkwargs):
        if len(fargs) != len(varnames):
            raise Exception("Compiled function takes {} variables. You passed down {} arguments."
                            "Use keywords for samples and other instructions\n"
                            "like function(a,b,c, samples=10)".format(len(varnames), len(fargs)))
        vars = {varnames[i]: fargs[i] for i, v in enumerate(fargs)}
        return compiled_objective(variables=vars, **fkwargs)

    return objective_function


INSTALLED_BACKENDS = {**INSTALLED_SIMULATORS, **INSTALLED_SAMPLERS}<|MERGE_RESOLUTION|>--- conflicted
+++ resolved
@@ -12,12 +12,10 @@
 from tequila.wavefunction.qubit_wavefunction import QubitWaveFunction
 
 SUPPORTED_BACKENDS = ["qulacs", "qulacs_gpu", "qibo", "qiskit", "qiskit_gpu", "cirq", "pyquil", "symbolic", "qlm", "spex"]
-<<<<<<< HEAD
-SUPPORTED_NOISE_BACKENDS = ["qiskit", "qiskit_gpu", "cirq", "pyquil"]  # qulacs removed in v.1.9
-=======
+
 # TODO: Reenable noise for Qiskit
 SUPPORTED_NOISE_BACKENDS = ["cirq", "pyquil"]  # qulacs removed in v.1.9
->>>>>>> 55dd8af6
+
 BackendTypes = namedtuple('BackendTypes', 'CircType ExpValueType')
 INSTALLED_SIMULATORS = {}
 INSTALLED_SAMPLERS = {}
