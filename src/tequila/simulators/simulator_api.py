--- conflicted
+++ resolved
@@ -4,19 +4,11 @@
 from typing import Dict, Union, Hashable
 
 from tequila.objective import Objective, Variable, assign_variable, format_variable_dictionary
-<<<<<<< HEAD
-from tequila.utils.exceptions import TequilaException
-from tequila.simulators.simulator_base import BackendCircuit
+from tequila.utils.exceptions import TequilaException, TequilaWarning
+from tequila.simulators.simulator_base import BackendCircuit, BackendExpectationValue
 
 SUPPORTED_BACKENDS = ["qulacs", "qiskit", "cirq", "pyquil", "symbolic"]
 SUPPORTED_NOISE_BACKENDS = ["qiskit",'cirq', 'pyquil','qulacs']
-=======
-from tequila.utils.exceptions import TequilaException, TequilaWarning
-from tequila.simulators.simulator_base import BackendCircuit, BackendExpectationValue
-
-SUPPORTED_BACKENDS = ["qulacs", "qiskit", "cirq", "pyquil", "symbolic"]
-SUPPORTED_NOISE_BACKENDS = ["qiskit", 'cirq', 'pyquil']
->>>>>>> 0fd0fb72
 BackendTypes = namedtuple('BackendTypes', 'CircType ExpValueType')
 INSTALLED_SIMULATORS = {}
 INSTALLED_SAMPLERS = {}
@@ -61,15 +53,9 @@
     from tequila.simulators.simulator_qulacs import BackendCircuitQulacs, BackendExpectationValueQulacs
 
     HAS_QULACS = True
-<<<<<<< HEAD
     INSTALLED_SIMULATORS["qulacs"] = BackendTypes(CircType=BackendCircuitQulacs, ExpValueType=BackendExpectationValueQulacs)
     INSTALLED_SAMPLERS["qulacs"] = BackendTypes(CircType=BackendCircuitQulacs, ExpValueType=BackendExpectationValueQulacs)
     INSTALLED_NOISE_SAMPLERS["qulacs"] = BackendTypes(CircType=BackendCircuitQulacs,
-=======
-    INSTALLED_SIMULATORS["qulacs"] = BackendTypes(CircType=BackendCircuitQulacs,
-                                                  ExpValueType=BackendExpectationValueQulacs)
-    INSTALLED_SAMPLERS["qulacs"] = BackendTypes(CircType=BackendCircuitQulacs,
->>>>>>> 0fd0fb72
                                                 ExpValueType=BackendExpectationValueQulacs)
 except ImportError:
     HAS_QULACS = False
@@ -87,22 +73,6 @@
 except ImportError:
     HAS_PYQUIL = False
 
-<<<<<<< HEAD
-=======
-HAS_QISKIT = True
-try:
-    from tequila.simulators.simulator_qiskit import BackendCircuitQiskit, BackendExpectationValueQiskit
-    HAS_QISKIT = True
-    INSTALLED_SIMULATORS["qiskit"] = BackendTypes(BackendCircuitQiskit, BackendExpectationValueQiskit)
-    INSTALLED_SAMPLERS["qiskit"] = BackendTypes(BackendCircuitQiskit, BackendExpectationValueQiskit)
-    INSTALLED_NOISE_SAMPLERS["qiskit"] = BackendTypes(BackendCircuitQiskit, BackendExpectationValueQiskit)
-except ImportError:
-    HAS_QISKIT = False
-
-HAS_CIRQ = True
-try:
-    from tequila.simulators.simulator_cirq import BackendCircuitCirq, BackendExpectationValueCirq
->>>>>>> 0fd0fb72
 
 
 from tequila.simulators.simulator_symbolic import BackendCircuitSymbolic, BackendExpectationValueSymbolic
@@ -153,7 +123,7 @@
             for f in SUPPORTED_NOISE_BACKENDS:
                 if samples is None:
                     raise TequilaException(
-                        "QuantumNoise requires sampling; please provide a positive, integer value for samples")
+                        "Noise requires sampling; please provide a positive, integer value for samples")
                 else:
                     if f in INSTALLED_NOISE_SAMPLERS:
                         return f
@@ -184,7 +154,7 @@
         raise TequilaException("Backend {backend} not installed ".format(backend=backend))
     elif noise is not False and samples is not None and backend not in INSTALLED_NOISE_SAMPLERS:
         raise TequilaException(
-            "Backend {backend} not installed or else QuantumNoise has not been implemented".format(backend=backend))
+            "Backend {backend} not installed or else Noise has not been implemented".format(backend=backend))
 
     return backend
 
