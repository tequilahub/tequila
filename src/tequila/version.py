<<<<<<< HEAD
__version__ = "1.9.5"
=======
__version__ = "1.9.6dev"
>>>>>>> 2577c769
__author__ = "Tequila Developers "<|MERGE_RESOLUTION|>--- conflicted
+++ resolved
@@ -1,6 +1,2 @@
-<<<<<<< HEAD
-__version__ = "1.9.5"
-=======
 __version__ = "1.9.6dev"
->>>>>>> 2577c769
 __author__ = "Tequila Developers "