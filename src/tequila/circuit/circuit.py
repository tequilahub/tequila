--- conflicted
+++ resolved
@@ -1,9 +1,5 @@
-<<<<<<< HEAD
 from __future__ import annotations
-from tequila.circuit._gates_impl import QGateImpl, list_assignment
-=======
-from tequila.circuit._gates_impl import QGateImpl, assign_variable
->>>>>>> 745ee0bb
+from tequila.circuit._gates_impl import QGateImpl, assign_variable, list_assignment
 from tequila import TequilaException, TequilaWarning
 from tequila import BitNumbering
 import typing
@@ -527,7 +523,7 @@
         # currently its recreated in the init function
         return QCircuit(gates=new_gates)
 
-<<<<<<< HEAD
+
     def control_circ(self, control, inpl: Optional[bool] = True) -> Optional[QCircuit]:
         """Depending on the truth value of inpl:
             - return controlled version of self with control as the control qubits if inpl;
@@ -536,7 +532,7 @@
         Raise ValueError if there any qubits in common between self and control.
         """
         if inpl:
-            self._inpl_control_unitary(control)
+            self._inpl_control_circ(control)
         else:
             return self._mutate_control_circ(control)
 
@@ -615,7 +611,8 @@
 
             gate._control = tuple(control_lst)
             gate.finalize()
-=======
+
+
     def map_variables(self, variables: dict, *args, **kwargs):
         """
 
@@ -640,8 +637,6 @@
         new_gates = [copy.deepcopy(gate).map_variables(variables) for gate in self.gates]
 
         return QCircuit(gates=new_gates)
-
->>>>>>> 745ee0bb
 
 
 class Moment(QCircuit):
