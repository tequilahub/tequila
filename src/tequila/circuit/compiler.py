--- conflicted
+++ resolved
@@ -504,23 +504,11 @@
 def hadamard_base(gate) ->QCircuit:
     if not isinstance(gate, PowerGateImpl) or gate.name not in ['H','h','hadamard']:
         return QCircuit.wrap_gate(gate)
-<<<<<<< HEAD
-    power=gate.power
-    if hasattr(power,'wrap'):
-        a=power.wrap(a_calc)
-        b=power.wrap(b_calc)
-        theta=power.wrap(theta_calc)
-    else:
-        a=a_calc(power)
-        b=b_calc(power)
-        theta=theta_calc(power)
-=======
     power=gate.parameter
     a=power.wrap(a_calc)
     b=power.wrap(b_calc)
     theta=power.wrap(theta_calc)
 
->>>>>>> 456a2007
     result = QCircuit()
 
     result += Rz(angle=b, target=gate.target)
@@ -535,14 +523,10 @@
         return QCircuit.wrap_gate(gate)
     power=gate.parameter
     target=gate.target
-    if hasattr(power,'wrap'):
-        a=power.wrap(a_calc)
-        b=power.wrap(b_calc)
-        theta=power.wrap(theta_calc)
-    else:
-        a=a_calc(power)
-        b=b_calc(power)
-        theta=theta_calc(power)
+    a=power.wrap(a_calc)
+    b=power.wrap(b_calc)
+    theta=power.wrap(theta_calc)
+    phase=power*jnp.pi/2
 
     result = QCircuit()
 
