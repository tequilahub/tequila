--- conflicted
+++ resolved
@@ -62,9 +62,6 @@
         if hasattr(g, "parameter") and not isinstance(g.parameter, numbers.Number) and mark_parametrized_gates:
             tcol = "black"
             gcol = "guo"
-<<<<<<< HEAD
-        if always_use_generators and g.make_generator(include_controls=decompose_control_generators) is not None:
-=======
 
         # special gates
         if g.name in ["H", "h"]:
@@ -74,7 +71,6 @@
                     for c in g.control:
                         result += names[c] + " "
         elif always_use_generators and g.make_generator(include_controls=decompose_control_generators) is not None:
->>>>>>> fa42275f
             for ps in g.make_generator(include_controls=decompose_control_generators).paulistrings:
                 if len(ps) == 0: continue
                 for k,v in ps.items():
