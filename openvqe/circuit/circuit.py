from openvqe.circuit._gates_impl import QGateImpl
from openvqe import OpenVQEException
from openvqe import BitNumbering
<<<<<<< HEAD
from openvqe import copy
from openvqe.circuit.variable import Variable,Transform,has_variable
=======
import copy

>>>>>>> fa277708

class QCircuit():

    
    def decompose(self):
        primitives = []
        for g in self.gates:
            if hasattr(g, "decompose"):
                primitives += g.decompose()
            else:
                primitives.append(g)
        return QCircuit(gates=primitives)


    @property
    def parameter_list(self):
        parameters=[]
        for g in self.gates:
            if g.is_parametrized() and not g.is_frozen():
                if hasattr(g.parameter,'f'):
                    gpars=g.parameter.var_list
                    for p in gpars:
                        if p not in parameters:
                            parameters.append(p)
                elif hasattr(g.parameter,'_name') and hasattr(g.parameter,'_value'):
                    parameters.append(g.parameter)
        return parameters
    
    @property
    def parameters(self):
        parameters = dict()
        for i, g in enumerate(self.gates):
            if g.is_parametrized() and not g.is_frozen():
                if type(g.parameter) is Transform:
                    pars=g.parameter.variables
                    for name,val in pars.items():
                        parameters[name] = val
                elif type(g.parameter )is Variable:
                    parameters[g.parameter.name] = g.parameter.value
        return parameters
    

    @property
    def numbering(self) -> BitNumbering:
        return BitNumbering.LSB

    @property
    def qubits(self):
        accumulate = []
        for g in self.gates:
            accumulate += list(g.qubits)
        return sorted(list(set(accumulate)))

    @property
    def n_qubits(self):
        return max(self.max_qubit()+1,self._min_n_qubits)

    @n_qubits.setter
    def n_qubits(self, other):
        self._min_n_qubits = other
        if other<self.max_qubit()+1:
            raise OpenVQEException("You are trying to set n_qubits to " + str(other) + " but your circuit needs at least: "+ str(self.max_qubit()+1))
        return self

    @property
    def weight(self):
        if self._weight is None:
            return 1
        else:
            return self._weight

    @weight.setter
    def weight(self, value):
        self._weight = value


    def __init__(self, gates=None,weight=1.0):
        self._n_qubits = None
        self._min_n_qubits = 0
        if gates is None:
            self.gates = []
        else:
            self.gates = list(gates)
        self._weight = weight
        #self.individuate_parameters()
        self.validate()

    def individuate_parameters(self):
        count=0
        for parameter in self.parameters:
            if hasattr(parameter,'is_default'):
                if parameter.is_default:
                    parameter.name= 'v.{}'.format(str(count))
                    count+=1

    def validate(self):
        for k,v in self.parameters.items():
            found_frozen=False
            found_live=False
            for g in self.gates:
                if g.is_parametrized():
                    if has_variable(g.parameter,{k:v}):
                        if g.is_frozen():
                            found_frozen=True
                        else:
                            found_live=True
                if found_frozen and found_live:
                    error_string='This circuit contains gates depending on parameter named {} which are frozen and unfrozen simultaneously. This breaks the gradient! please rebuild your circuit without doing so.'.format(k)
                    raise OpenVQEException(error_string)


    def is_primitive(self):
        """
        Check if this is a single gate wrapped in this structure
        :return: True if the circuit is just a single gate
        """
        return len(self.gates)==1

    def replace_gate(self,position,gates,inplace=False):
        if hasattr(gates,'__iter__'):
            gs=gates
        else:
            gs=[gates]

        new=self.gates[:position]
        new.extend(gs)
        new.extend(self.gates[(position+1):])
        if inplace is False:
            return QCircuit(gates=new,weight=self.weight)
        elif inplace is True:
            self.gates=new

    def __getitem__(self, item):
        """
        iteration over gates is possible
        :param item:
        :return: returns the ith gate in the circuit where i=item
        """
        return self.gates[item]

    def __setitem__(self, key: int, value: QGateImpl):
        """
        Insert a gate at a specific position
        :param key:
        :param value:
        :return: self for chaining
        """
        self.gates[key] = value
        return self

    def dagger(self):
        """
        Sumner's Fork:
        I have changed this so that the call to dagger is just dagger all the way down.
        :return: Circuit in reverse with signs of rotations switched
        """
        result = QCircuit()
        for g in reversed(self.gates):
            result *= g.dagger()
        return result

    def extract_parameters(self) -> dict:
        """
        Extract all parameters from the circuit
        :return: List of all unique parameters with names as keys
        TODO: deprecate, now identical to the parameters property
        """
        parameters = dict()
        for i, g in enumerate(self.gates):
            if g.is_parametrized() and not g.is_frozen():
                if hasattr(g.parameter, "__iter__") or hasattr(g.parameter, "__get_item__"):
                    for parameter in g.parameter:
                        if parameter.name not in parameters:
                            parameters[parameter.name] = parameter.value
                elif g.parameter.name not in parameters:
                    parameters[g.parameter.name] = g.parameter.value

        return parameters

    def update_parameters(self, parameters: dict):
        """
        inplace operation
        :param parameters: a dict of all parameters that shall be updated (order does not matter)
        :return: self for chaining
        """
        for g in self.gates:
            if g.is_parametrized():
                for k,v in parameters.items():
                    if has_variable(g.parameter,k):
                        g.parameter.update({k:v})

        return self

    def get_indices_for_parameter(self, name: str):
        """
        Lookup all the indices of gates parameterized by a paramter with this name
        :param name: the name of the parameter
        :return: all indices as list
        """
        namex=name
        if hasattr(name, "name"):
            namex=name.name

        result = []
        for i,g in enumerate(self.gates):
            if g.is_parametrized() and not g.is_frozen() and g.parameter.name == namex:
                result.append(i)
        return result


    def max_qubit(self):
        """
        :return: Maximum index this circuit touches
        """
        qmax = 0
        for g in self.gates:
            qmax = max(qmax, g.max_qubit)
        return qmax

    def __mul__(self, other):
        result = QCircuit()
        result.gates = [g.copy() for g in self.gates + other.gates]
        result.weight = self.weight * other.weight
        result._min_n_qubits = max(self._min_n_qubits, other._min_n_qubits)
        return result

    def __imul__(self, other):
        if isinstance(other, QGateImpl):
            other = self.wrap_gate(other)

        if isinstance(other, list) and isinstance(other[0], QGateImpl):
            self.gates += other
        else:
            self.gates += other.gates
            self.weight *= other.weight
        self._min_n_qubits = max(self._min_n_qubits, other._min_n_qubits)
        return self

    def __rmul__(self, other):
        if isinstance(other, QCircuit):
            return self.__mul__(other)
        if isinstance(other, QGateImpl):
            return self.__mul__(other)
        else:
            return QCircuit(gates=[g.copy() for g in self.gates], weight=self.weight * other)

    def __add__(self, other):
        return self.__mul__(other=other)

    def __iadd__(self, other):
        return self.__imul__(other=other)


    def __pow__(self, power, modulo=None):
        if modulo is not None:
            raise OpenVQEException("Modulo powers for circuits/unitaries not supported")
        if not self.is_primitive():
            raise OpenVQEException("Powers are currently only supported for single gates")

        pgates = []
        for g in self.gates:
            pgates.append(g ** power)
        return QCircuit(gates=pgates, weight=self.weight ** power)

    def __ipow__(self, power, modulo=None):
        if modulo is not None:
            raise OpenVQEException("Modulo powers for circuits/unitaries not supported")
        if not self.is_primitive():
            raise OpenVQEException("Powers are currently only supported for single gates")

        self.weight = self.weight ** power
        for i, g in enumerate(self.gates):
            self.gates[i] **= power
        return self

    def __str__(self):
        result = "circuit: "
        if self.weight != 1.0:
            result += " weight=" + "{:06.2f}".format(self.weight) + " \n"
        else:
            result += "\n"
        for g in self.gates:
            result += str(g) + "\n"
        return result

    def __eq__(self, other):
        if self.weight != other.weight:
            return False
        if len(self.gates) != len(other.gates):
            return False
        for i, g in enumerate(self.gates):
            if g != other.gates[i]:
                return False
        return True

    def __repr__(self):
        return self.__str__()

    @staticmethod
    def wrap_gate(gate: QGateImpl):
        """
        :param gate: Abstract Gate
        :return: wrap gate in QCircuit structure (enable arithmetic operators)
        """
        if isinstance(gate, QCircuit):
            return gate
        else:
            return QCircuit(gates=[gate])

<|MERGE_RESOLUTION|>--- conflicted
+++ resolved
@@ -1,13 +1,9 @@
 from openvqe.circuit._gates_impl import QGateImpl
 from openvqe import OpenVQEException
 from openvqe import BitNumbering
-<<<<<<< HEAD
-from openvqe import copy
 from openvqe.circuit.variable import Variable,Transform,has_variable
-=======
 import copy
 
->>>>>>> fa277708
 
 class QCircuit():
 
