"""
Generate a circuit which can generate any state similar to a unary representation
i.e number of basis states == number of qubits

The whole thing is currently not very stable
.... proceed with caution
"""

from openvqe.circuit import QCircuit
from openvqe import BitString
from openvqe import typing, numpy, copy, OpenVQEException
from openvqe.apps._unary_state_prep_impl import UnaryStatePrepImpl, sympy
from openvqe.simulator.simulator_symbolic import SimulatorSymbolic
from openvqe.ansatz import AnsatzBase
from openvqe.qubit_wavefunction import QubitWaveFunction


class OpenVQEUnaryStateException(OpenVQEException):
    """
    Exception will be thrown when UnaryStatePrep Fails (which can happen for some instances)
    Those are the cases which we currently can not prevent
    Failed assertions which should not happen in all cases will throw a regular OpenVQEException
    Class is just there to skip tests
    """

    pass


class UnaryStatePrep(AnsatzBase):

    @property
    def n_qubits(self) -> int:
        return self._n_qubits

    @property
    def target_space(self) -> typing.List[BitString]:
        return self._target_space

    @property
    def circuit(self) -> QCircuit:
        return self._abstract_circuit

<<<<<<< HEAD
    def __init__(self, target_space: typing.List[BitString], max_repeat: int = 100,
                 use_symbolic_solution: bool = False):
=======
    def __init__(self, target_space: typing.List[BitString], max_repeat: int = 20, use_symbolic_solution: bool = False):
>>>>>>> 08a2ff71
        """
        :param target_space: Give the target space by its basis functions
        e.g. target_space = ['00', '11']
        :param use_symbolic_solution: Solve for angles purely symbolic (fails a lot of times due to sign errors)
        the sympy interface is probably not used correctly. If False numerical solvers are used which work better
        :param max_repeat: maximum numbers of repetitions for numerical solver
        the target space can be given as list of strings (binaries) or BitString objects
        """

        self._use_symbolic_solver = use_symbolic_solution
        self.max_repeat = max_repeat

        if isinstance(target_space, QubitWaveFunction):
            target_space = [f for f in target_space.keys()]
        if isinstance(target_space[0], str):
            target_space = [BitString.from_binary(binary=i) for i in target_space]

        self._n_qubits = target_space[0].nbits

<<<<<<< HEAD
        abstract_coefficients = dict()
        for bf in target_space:
            abstract_coefficients[bf] = sympy.var("c(" + bf.binary + ")")
=======
        abstract_coefficients = [sympy.var("c" + str(i)) for i in range(len(target_space))]
        abstract_angles = [sympy.var(IMPL.alphabets[i]) for i in range(len(target_space) - 1)]
>>>>>>> 08a2ff71

        # code is currenty unstable but can still succeed if input is shuffled
        # todo: that should not happen, but untill it is fixed I will increase success probability
        count = 0
        success = False
<<<<<<< HEAD
        while (not success and count < self.max_repeat):
            try:
                count += 1
                IMPL = UnaryStatePrepImpl()
                abstract_angles = [sympy.var(IMPL.alphabets[i]) for i in range(len(target_space) - 1)]
                self._abstract_circuit = IMPL.get_circuit(s=[i.binary for i in target_space])
                success = True
            except:
                numpy.random.shuffle(target_space)

        if not success: raise OpenVQEUnaryStateException(
            "Could not disentangle the given state after " + str(count) + " restarts")
=======
        # todo need to change input format that reshuffling does not destroy it
        # setting count to 1 to avoid it
        while(not success and count <1):
            try:
                count += 1
                self._abstract_circuit = IMPL.get_circuit(s=[i.binary for i in target_space])
                success = True
            except:
                packed = list(zip(target_space, abstract_angles, abstract_coefficients))
                numpy.random.shuffle(packed)
                target_space, abstract_angles, abstract_coefficients = zip(*packed)

        if not success: raise OpenVQEException("Could not disentangle the given state after " + str(count) + " restarts")
>>>>>>> 08a2ff71

        # get the equations to determine the angles
        simulator = SimulatorSymbolic()
        wfn = simulator.simulate_wavefunction(abstract_circuit=self._abstract_circuit,
                                              initial_state=BitString.from_int(0, nbits=self.n_qubits)).wavefunction

<<<<<<< HEAD
        equations = []
        for k in target_space:
            equations.append(wfn[k] - abstract_coefficients[k])
=======
        print("wfn=", wfn)
        print(self._abstract_circuit)
        equations = []
        for i, k in enumerate(target_space):
            equations.append(wfn[k] - abstract_coefficients[i])
>>>>>>> 08a2ff71

        normeq = -sympy.Integer(1)
        for c in abstract_coefficients.values():
            normeq += c ** 2
        equations.append(normeq)

        # this gives back multiple solutions and some of them sometimes have sign errors ...
        if (self._use_symbolic_solver):
            solutions = sympy.solve(equations, *tuple(abstract_angles), check=True, dict=True)[1]
            if len(abstract_angles) != len(solutions):
                raise OpenVQEUnaryStateException("Could definetely not solve for the angles in UnaryStatePrep!")
            self._angle_solutions = solutions

        self._target_space = target_space
        self._abstract_angles = abstract_angles
        self._equations = equations
        self._abstract_coeffs = abstract_coefficients

        if self._n_qubits < len(self._target_space):
            print("WARNING: UnaryStatePrep initialized with more basis states than qubits -> that might not work")

    def __repr__(self):
        result = "UnaryStatePrep:\n"
        result += "angles         : " + str(self._abstract_angles) + "\n"
        result += "coeff to angles:\n"
        if self._use_symbolic_solver:
            result += str(self._angle_solutions) + "\n"
        result += "abstract circuit:\n"
        result += str(self._abstract_circuit)
        return result

    def evaluate_angles(self, wfn: QubitWaveFunction) -> typing.Dict[sympy.Symbol, float]:
        # coeffs need to be normalized
        wfn = wfn.normalize()

        # initialize the map that will substitute the abstract_coefficients with the QubitWaveFunction coefficients
        subs = dict()
        for key, ac in self._abstract_coeffs.items():
            coeff = wfn[key]
            if coeff.imag != 0.0:
                raise OpenVQEException("UnaryStatePrep currently only possible for real coefficients")
            subs[ac] = sympy.Float(float(coeff.real))

        result = dict()
        if (self._use_symbolic_solver):
            # fails a lot of times
            # better don't use
            # get the angle variables from the symbolic equations for the angles
            for symbol, eq in self._angle_equations.items():
                result[symbol] = float(eq.evalf(subs=subs))
        else:
            # numeric solution (more stable)
            # integrated repeat loop for the case that the randomly generated guess is especially bad
            count = 0
            solutions = []
            while (count < self.max_repeat and len(solutions) == 0):
                try:
                    # same substitution map as before, but initialized as list of tuples
                    subsx = [x for x in subs.items()]
                    equations = [eq.subs(subsx) for eq in self._equations]
                    guess = numpy.random.uniform(0.1, 0.9 * 2 * numpy.pi, len(self._abstract_angles))
                    solutions = sympy.nsolve(equations, self._abstract_angles, guess)
                    count += 1
                except:
                    count += 1
<<<<<<< HEAD

=======
>>>>>>> 08a2ff71
            if (len(solutions) == 0):
                raise OpenVQEUnaryStateException("Failed to numerically solve for angles")

            for i, symbol in enumerate(self._abstract_angles):
                result[symbol] = float(solutions[i].evalf(subs=subs))

        return result

<<<<<<< HEAD
    def __call__(self, wfn: QubitWaveFunction) -> QCircuit:
        """
        :param coeffs: The QubitWaveFunction you want to initialize
        :return:
        """
        try:
            assert (len(wfn) == len(self._target_space))
            for key in wfn.keys():
                try:
                    assert (key in self._target_space)
                except AssertionError:
                    print("key=", key.binary, " not found in target space")
        except AssertionError:
            raise OpenVQEException("UnaryStatePrep was not initialized for the basis states in your wavefunction\n"
                                   "You gave:\n" + str(wfn) + "\n"
                                                              "But the target_space is " + str(
                [k.binary for k in self._target_space]) + "\n")

        angles = self.evaluate_angles(wfn=wfn)
=======
    def __call__(self, coeffs: list, guess:  list = None) -> QCircuit:
        """
        :param coeffs: give a dictionary of the coeffs where the key is the corresponding basis state in target_space
        :param guess: list of guess values for the angles, if not given a random guess is initialized
        :return:
        """
        assert (len(coeffs) == len(self._target_space))
        angles = self.evaluate_angles(coeffs=coeffs)
>>>>>>> 08a2ff71

        # construct new circuit with evaluated angles
        result = QCircuit()
        for g in self._abstract_circuit:
            g2 = copy.deepcopy(g)
            if hasattr(g, "angle"):
                symbol = g.angle
                g2.angle = -angles[
                    -symbol]  # the minus follows mahas convention since the circuits are daggered in the end
            result += g2

        return result


if __name__ == "__main__":
    # test and play around
    USP = UnaryStatePrep(target_space=['001', '010', '100'])
    print(USP)

    print("angles=", USP.evaluate_angles(coeffs=[1, 1, 1]))
    # print(U.circuit)
    U = USP(coeffs=[1, 1, 1])

    print(SimulatorSymbolic().simulate_wavefunction(abstract_circuit=U).wavefunction)
    print(SimulatorCirq().simulate_wavefunction(abstract_circuit=U).wavefunction)
    # print(SimulatorPyquil().simulate_wavefunction(abstract_circuit=U).wavefunction)<|MERGE_RESOLUTION|>--- conflicted
+++ resolved
@@ -40,12 +40,8 @@
     def circuit(self) -> QCircuit:
         return self._abstract_circuit
 
-<<<<<<< HEAD
     def __init__(self, target_space: typing.List[BitString], max_repeat: int = 100,
                  use_symbolic_solution: bool = False):
-=======
-    def __init__(self, target_space: typing.List[BitString], max_repeat: int = 20, use_symbolic_solution: bool = False):
->>>>>>> 08a2ff71
         """
         :param target_space: Give the target space by its basis functions
         e.g. target_space = ['00', '11']
@@ -65,20 +61,15 @@
 
         self._n_qubits = target_space[0].nbits
 
-<<<<<<< HEAD
         abstract_coefficients = dict()
         for bf in target_space:
             abstract_coefficients[bf] = sympy.var("c(" + bf.binary + ")")
-=======
-        abstract_coefficients = [sympy.var("c" + str(i)) for i in range(len(target_space))]
-        abstract_angles = [sympy.var(IMPL.alphabets[i]) for i in range(len(target_space) - 1)]
->>>>>>> 08a2ff71
 
         # code is currenty unstable but can still succeed if input is shuffled
         # todo: that should not happen, but untill it is fixed I will increase success probability
         count = 0
         success = False
-<<<<<<< HEAD
+
         while (not success and count < self.max_repeat):
             try:
                 count += 1
@@ -91,38 +82,15 @@
 
         if not success: raise OpenVQEUnaryStateException(
             "Could not disentangle the given state after " + str(count) + " restarts")
-=======
-        # todo need to change input format that reshuffling does not destroy it
-        # setting count to 1 to avoid it
-        while(not success and count <1):
-            try:
-                count += 1
-                self._abstract_circuit = IMPL.get_circuit(s=[i.binary for i in target_space])
-                success = True
-            except:
-                packed = list(zip(target_space, abstract_angles, abstract_coefficients))
-                numpy.random.shuffle(packed)
-                target_space, abstract_angles, abstract_coefficients = zip(*packed)
-
-        if not success: raise OpenVQEException("Could not disentangle the given state after " + str(count) + " restarts")
->>>>>>> 08a2ff71
 
         # get the equations to determine the angles
         simulator = SimulatorSymbolic()
         wfn = simulator.simulate_wavefunction(abstract_circuit=self._abstract_circuit,
                                               initial_state=BitString.from_int(0, nbits=self.n_qubits)).wavefunction
 
-<<<<<<< HEAD
         equations = []
         for k in target_space:
             equations.append(wfn[k] - abstract_coefficients[k])
-=======
-        print("wfn=", wfn)
-        print(self._abstract_circuit)
-        equations = []
-        for i, k in enumerate(target_space):
-            equations.append(wfn[k] - abstract_coefficients[i])
->>>>>>> 08a2ff71
 
         normeq = -sympy.Integer(1)
         for c in abstract_coefficients.values():
@@ -188,10 +156,7 @@
                     count += 1
                 except:
                     count += 1
-<<<<<<< HEAD
-
-=======
->>>>>>> 08a2ff71
+
             if (len(solutions) == 0):
                 raise OpenVQEUnaryStateException("Failed to numerically solve for angles")
 
@@ -200,7 +165,6 @@
 
         return result
 
-<<<<<<< HEAD
     def __call__(self, wfn: QubitWaveFunction) -> QCircuit:
         """
         :param coeffs: The QubitWaveFunction you want to initialize
@@ -220,16 +184,6 @@
                 [k.binary for k in self._target_space]) + "\n")
 
         angles = self.evaluate_angles(wfn=wfn)
-=======
-    def __call__(self, coeffs: list, guess:  list = None) -> QCircuit:
-        """
-        :param coeffs: give a dictionary of the coeffs where the key is the corresponding basis state in target_space
-        :param guess: list of guess values for the angles, if not given a random guess is initialized
-        :return:
-        """
-        assert (len(coeffs) == len(self._target_space))
-        angles = self.evaluate_angles(coeffs=coeffs)
->>>>>>> 08a2ff71
 
         # construct new circuit with evaluated angles
         result = QCircuit()
