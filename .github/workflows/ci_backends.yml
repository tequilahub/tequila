--- conflicted
+++ resolved
@@ -34,7 +34,6 @@
       run: |
         python -m pip install --upgrade pip
         pip install -r requirements.txt
-<<<<<<< HEAD
         ver=$(python -c "import sys; print(sys.version_info.minor)")
         if [ $ver -eq 7 ]; then
             # myqlm does not work in python3.7
@@ -43,11 +42,6 @@
             pip install "cirq" "qiskit" "qiskit-aer" "qulacs" "qibo" "myqlm" "cirq-google"
         fi
         pip install -e .
-=======
-        pip install "qiskit" "qulacs"
-        # pip install cirq # installs too much stuff currently
-        pip install -e . 
->>>>>>> 39384f63
     - name: Lint with flake8
       run: |
         pip install flake8
